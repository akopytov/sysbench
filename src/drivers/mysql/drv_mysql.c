/* Copyright (C) 2004 MySQL AB
   Copyright (C) 2004-2018 Alexey Kopytov <akopytov@gmail.com>

   This program is free software; you can redistribute it and/or modify
   it under the terms of the GNU General Public License as published by
   the Free Software Foundation; either version 2 of the License, or
   (at your option) any later version.

   This program is distributed in the hope that it will be useful,
   but WITHOUT ANY WARRANTY; without even the implied warranty of
   MERCHANTABILITY or FITNESS FOR A PARTICULAR PURPOSE.  See the
   GNU General Public License for more details.

   You should have received a copy of the GNU General Public License
   along with this program; if not, write to the Free Software
   Foundation, Inc., 51 Franklin Street, Fifth Floor, Boston, MA 02110-1301 USA
*/

#ifdef STDC_HEADERS
# include <stdio.h>
#endif
#ifdef HAVE_CONFIG_H
# include "config.h"
#endif

#ifdef HAVE_STRING_H
# include <string.h>
#endif
#ifdef HAVE_STRINGS_H
# include <strings.h>
#endif
#include <stdio.h>

#include <mysql.h>
#include <mysqld_error.h>
#include <errmsg.h>

#include "sb_options.h"
#include "db_driver.h"

#define DEBUG(format, ...)                      \
  do {                                          \
    if (SB_UNLIKELY(args.debug != 0))           \
      log_text(LOG_DEBUG, format, __VA_ARGS__); \
  } while (0)

static inline const char *SAFESTR(const char *s)
{
  return s ? s : "(null)";
}

#if !defined(MARIADB_BASE_VERSION) && !defined(MARIADB_VERSION_ID) && \
  MYSQL_VERSION_ID >= 80001 && MYSQL_VERSION_ID != 80002 /* see https://bugs.mysql.com/?id=87337 */
typedef bool my_bool;
#endif

/* MySQL driver arguments */

static sb_arg_t mysql_drv_args[] =
{
  SB_OPT("mysql-host", "MySQL server host", "localhost", LIST),
  SB_OPT("mysql-port", "MySQL server port", "3306", LIST),
  SB_OPT("mysql-socket", "MySQL socket", NULL, LIST),
  SB_OPT("mysql-user", "MySQL user", "sbtest", STRING),
  SB_OPT("mysql-password", "MySQL password", "", STRING),
  SB_OPT("mysql-db", "MySQL database name", "sbtest", STRING),
#ifdef HAVE_MYSQL_OPT_SSL_MODE
  SB_OPT("mysql-ssl", "SSL mode. This accepts the same values as the "
         "--ssl-mode option in the MySQL client utilities. Disabled by default",
         "disabled", STRING),
#else
  SB_OPT("mysql-ssl", "use SSL connections, if available in the client "
         "library", "off", BOOL),
#endif
  SB_OPT("mysql-ssl-key", "path name of the client private key file", NULL,
         STRING),
  SB_OPT("mysql-ssl-ca", "path name of the CA file", NULL, STRING),
  SB_OPT("mysql-ssl-cert",
         "path name of the client public key certificate file", NULL, STRING),
  SB_OPT("mysql-ssl-cipher", "use specific cipher for SSL connections", "",
         STRING),
  SB_OPT("mysql-compression", "use compression, if available in the "
         "client library", "off", BOOL),
  SB_OPT("mysql-compression-algorithms", "compression algorithms to use",
	 "zlib", STRING),
  SB_OPT("mysql-debug", "trace all client library calls", "off", BOOL),
  SB_OPT("mysql-ignore-errors", "list of errors to ignore, or \"all\"",
         "1213,1020,1205", LIST),
  SB_OPT("mysql-dry-run", "Dry run, pretend that all MySQL client API "
         "calls are successful without executing them", "off", BOOL),

  SB_OPT_END
};

typedef struct
{
  sb_list_t          *hosts;
  sb_list_t          *ports;
  sb_list_t          *sockets;
  const char         *user;
  const char         *password;
  const char         *db;
#ifdef HAVE_MYSQL_OPT_SSL_MODE
  unsigned int       ssl_mode;
#endif
  bool               use_ssl;
  const char         *ssl_key;
  const char         *ssl_cert;
  const char         *ssl_ca;
  const char         *ssl_cipher;
  unsigned char      use_compression;
#ifdef MYSQL_OPT_COMPRESSION_ALGORITHMS
  const char         *compression_alg;
#endif
  unsigned char      debug;
  sb_list_t          *ignored_errors;
  unsigned int       dry_run;
} mysql_drv_args_t;

typedef struct
{
  MYSQL        *mysql;
  const char   *host;
  const char   *user;
  const char   *password;
  const char   *db;
  unsigned int port;
  char         *socket;
} db_mysql_conn_t;

#ifdef HAVE_MYSQL_OPT_SSL_MODE
typedef struct {
  const char *name;
  enum mysql_ssl_mode mode;
} ssl_mode_map_t;
#endif


/* Structure used for DB-to-MySQL bind types map */

typedef struct
{
  db_bind_type_t   db_type;
  int              my_type;
} db_mysql_bind_map_t;

/* DB-to-MySQL bind types map */
db_mysql_bind_map_t db_mysql_bind_map[] =
{
  {DB_TYPE_TINYINT,   MYSQL_TYPE_TINY},
  {DB_TYPE_SMALLINT,  MYSQL_TYPE_SHORT},
  {DB_TYPE_INT,       MYSQL_TYPE_LONG},
  {DB_TYPE_BIGINT,    MYSQL_TYPE_LONGLONG},
  {DB_TYPE_FLOAT,     MYSQL_TYPE_FLOAT},
  {DB_TYPE_DOUBLE,    MYSQL_TYPE_DOUBLE},
  {DB_TYPE_DATETIME,  MYSQL_TYPE_DATETIME},
  {DB_TYPE_TIMESTAMP, MYSQL_TYPE_TIMESTAMP},
  {DB_TYPE_CHAR,      MYSQL_TYPE_STRING},
  {DB_TYPE_VARCHAR,   MYSQL_TYPE_VAR_STRING},
  {DB_TYPE_NONE,      0}
};

/* MySQL driver capabilities */

static drv_caps_t mysql_drv_caps =
{
  1,
  0,
  1,
  0,
  0,
  1
};



static mysql_drv_args_t args;          /* driver args */

static char use_ps; /* whether server-side prepared statemens should be used */

/* Positions in the list of hosts/ports/sockets. Protected by pos_mutex */
static sb_list_item_t *hosts_pos;
static sb_list_item_t *ports_pos;
static sb_list_item_t *sockets_pos;

static pthread_mutex_t pos_mutex;

#ifdef HAVE_MYSQL_OPT_SSL_MODE

#if MYSQL_VERSION_ID < 50711
/*
  In MySQL 5.6 the only valid SSL mode is SSL_MODE_REQUIRED. Define
  SSL_MODE_DISABLED to enable the 'disabled' default value for --mysql-ssl
*/
#define SSL_MODE_DISABLED 1
#endif

static ssl_mode_map_t ssl_mode_names[] = {
  {"DISABLED", SSL_MODE_DISABLED},
#if MYSQL_VERSION_ID >= 50711
  {"PREFERRED", SSL_MODE_PREFERRED},
#endif
  {"REQUIRED", SSL_MODE_REQUIRED},
#if MYSQL_VERSION_ID >= 50711
  {"VERIFY_CA", SSL_MODE_VERIFY_CA},
  {"VERIFY_IDENTITY", SSL_MODE_VERIFY_IDENTITY},
#endif
  {NULL, 0}
};
#endif

/* MySQL driver operations */

static int mysql_drv_init(void);
static int mysql_drv_thread_init(int);
static int mysql_drv_describe(drv_caps_t *);
static int mysql_drv_connect(db_conn_t *);
static int mysql_drv_reconnect(db_conn_t *);
static int mysql_drv_disconnect(db_conn_t *);
static int mysql_drv_prepare(db_stmt_t *, const char *, size_t);
static int mysql_drv_bind_param(db_stmt_t *, db_bind_t *, size_t);
static int mysql_drv_bind_result(db_stmt_t *, db_bind_t *, size_t);
static db_error_t mysql_drv_execute(db_stmt_t *, db_result_t *);
static db_error_t mysql_drv_stmt_next_result(db_stmt_t *, db_result_t *);
static int mysql_drv_fetch(db_result_t *);
static int mysql_drv_fetch_row(db_result_t *, db_row_t *);
static db_error_t mysql_drv_query(db_conn_t *, const char *, size_t,
                           db_result_t *);
static bool mysql_drv_more_results(db_conn_t *);
static db_error_t mysql_drv_next_result(db_conn_t *, db_result_t *);
static int mysql_drv_free_results(db_result_t *);
static int mysql_drv_close(db_stmt_t *);
static int mysql_drv_thread_done(int);
static int mysql_drv_done(void);

/* MySQL driver definition */

static db_driver_t mysql_driver =
{
  .sname = "mysql",
  .lname = "MySQL driver",
  .args = mysql_drv_args,
  .ops = {
    .init = mysql_drv_init,
    .thread_init = mysql_drv_thread_init,
    .describe = mysql_drv_describe,
    .connect = mysql_drv_connect,
    .disconnect = mysql_drv_disconnect,
    .reconnect = mysql_drv_reconnect,
    .prepare = mysql_drv_prepare,
    .bind_param = mysql_drv_bind_param,
    .bind_result = mysql_drv_bind_result,
    .execute = mysql_drv_execute,
    .stmt_next_result = mysql_drv_stmt_next_result,
    .fetch = mysql_drv_fetch,
    .fetch_row = mysql_drv_fetch_row,
    .more_results = mysql_drv_more_results,
    .next_result = mysql_drv_next_result,
    .free_results = mysql_drv_free_results,
    .close = mysql_drv_close,
    .query = mysql_drv_query,
    .thread_done = mysql_drv_thread_done,
    .done = mysql_drv_done
  }
};


/* Local functions */

static int get_mysql_bind_type(db_bind_type_t);

/* Register MySQL driver */


int register_driver_mysql(sb_list_t *drivers)
{
  SB_LIST_ADD_TAIL(&mysql_driver.listitem, drivers);

  return 0;
}


/* MySQL driver initialization */


int mysql_drv_init(void)
{
  pthread_mutex_init(&pos_mutex, NULL);

  args.hosts = sb_get_value_list("mysql-host");
  if (SB_LIST_IS_EMPTY(args.hosts))
  {
    log_text(LOG_FATAL, "No MySQL hosts specified, aborting");
    return 1;
  }
  hosts_pos = SB_LIST_ITEM_NEXT(args.hosts);

  args.ports = sb_get_value_list("mysql-port");
  if (SB_LIST_IS_EMPTY(args.ports))
  {
    log_text(LOG_FATAL, "No MySQL ports specified, aborting");
    return 1;
  }
  ports_pos = SB_LIST_ITEM_NEXT(args.ports);

  args.sockets = sb_get_value_list("mysql-socket");
  sockets_pos = args.sockets;

  args.user = sb_get_value_string("mysql-user");
  args.password = sb_get_value_string("mysql-password");
  args.db = sb_get_value_string("mysql-db");

  args.ssl_cipher = sb_get_value_string("mysql-ssl-cipher");
  args.ssl_key = sb_get_value_string("mysql-ssl-key");
  args.ssl_cert = sb_get_value_string("mysql-ssl-cert");
  args.ssl_ca = sb_get_value_string("mysql-ssl-ca");

#ifdef HAVE_MYSQL_OPT_SSL_MODE
  const char * const ssl_mode_string = sb_get_value_string("mysql-ssl");

  args.ssl_mode = 0;

  for (int i = 0; ssl_mode_names[i].name != NULL; i++) {
    if (!strcasecmp(ssl_mode_string, ssl_mode_names[i].name)) {
      args.ssl_mode = ssl_mode_names[i].mode;
      break;
    }
  }

  if (args.ssl_mode == 0)
  {
    log_text(LOG_FATAL, "Invalid value for --mysql-ssl: '%s'", ssl_mode_string);
    return 1;
  }

  args.use_ssl = (args.ssl_mode != SSL_MODE_DISABLED);
#else
  args.use_ssl = sb_get_value_flag("mysql-ssl");
#endif

  args.use_compression = sb_get_value_flag("mysql-compression");
#ifdef MYSQL_OPT_COMPRESSION_ALGORITHMS
  args.compression_alg = sb_get_value_string("mysql-compression-algorithms");
#endif

  args.debug = sb_get_value_flag("mysql-debug");
  if (args.debug)
    sb_globals.verbosity = LOG_DEBUG;

  args.ignored_errors = sb_get_value_list("mysql-ignore-errors");

  args.dry_run = sb_get_value_flag("mysql-dry-run");

  use_ps = 0;
  mysql_drv_caps.prepared_statements = 1;
  if (db_globals.ps_mode != DB_PS_MODE_DISABLE)
    use_ps = 1;

  DEBUG("mysql_library_init(%d, %p, %p)", 0, NULL, NULL);
  mysql_library_init(0, NULL, NULL);

  return 0;
}

/* Thread-local driver initialization */

int mysql_drv_thread_init(int thread_id)
{
  (void) thread_id; /* unused */

  const my_bool rc = mysql_thread_init();
  DEBUG("mysql_thread_init() = %d", (int) rc);

  return rc != 0;
}

/* Thread-local driver deinitialization */

int mysql_drv_thread_done(int thread_id)
{
  (void) thread_id; /* unused */

  DEBUG("mysql_thread_end(%s)", "");
  mysql_thread_end();

  return 0;
}

/* Describe database capabilities */

int mysql_drv_describe(drv_caps_t *caps)
{
  *caps = mysql_drv_caps;

  return 0;
}


static int mysql_drv_real_connect(db_mysql_conn_t *db_mysql_con)
{
  MYSQL          *con = db_mysql_con->mysql;

#ifdef HAVE_MYSQL_OPT_SSL_MODE
  DEBUG("mysql_options(%p,%s,%d)", con, "MYSQL_OPT_SSL_MODE", args.ssl_mode);
  mysql_options(con, MYSQL_OPT_SSL_MODE, &args.ssl_mode);
#endif

  if (args.use_ssl)
  {
    DEBUG("mysql_options(%p, \"%s\", \"%s\", \"%s\", \"%s\")", con,
          SAFESTR(args.ssl_key), SAFESTR(args.ssl_cert), SAFESTR(args.ssl_ca),
          SAFESTR(args.ssl_cipher));

    mysql_options(con, MYSQL_OPT_SSL_KEY, args.ssl_key);
    mysql_options(con, MYSQL_OPT_SSL_CERT, args.ssl_cert);
    mysql_options(con, MYSQL_OPT_SSL_CA, args.ssl_ca);
    mysql_options(con, MYSQL_OPT_SSL_CIPHER, args.ssl_cipher);
  }

  if (args.use_compression)
  {
    DEBUG("mysql_options(%p, %s, %s)",con, "MYSQL_OPT_COMPRESS", "NULL");
    mysql_options(con, MYSQL_OPT_COMPRESS, NULL);
<<<<<<< HEAD
=======

>>>>>>> de18a036
#ifdef MYSQL_OPT_COMPRESSION_ALGORITHMS
    DEBUG("mysql_options(%p, %s, %s)",con, "MYSQL_OPT_COMPRESSION_ALGORITHMS", args.compression_alg);
    mysql_options(con, MYSQL_OPT_COMPRESSION_ALGORITHMS, args.compression_alg);
#endif
  }

  DEBUG("mysql_real_connect(%p, \"%s\", \"%s\", \"%s\", \"%s\", %u, \"%s\", %s)",
        con,
        SAFESTR(db_mysql_con->host),
        SAFESTR(db_mysql_con->user),
        SAFESTR(db_mysql_con->password),
        SAFESTR(db_mysql_con->db),
        db_mysql_con->port,
        SAFESTR(db_mysql_con->socket),
        (MYSQL_VERSION_ID >= 50000) ? "CLIENT_MULTI_STATEMENTS" : "0"
        );

  return mysql_real_connect(con,
                            db_mysql_con->host,
                            db_mysql_con->user,
                            db_mysql_con->password,
                            db_mysql_con->db,
                            db_mysql_con->port,
                            db_mysql_con->socket,
#if MYSQL_VERSION_ID >= 50000
                            CLIENT_MULTI_STATEMENTS
#else
                            0
#endif
                            ) == NULL;
}

/*
 Hostname to pass to client library, if --socket parameter is given
 On Windows, --socket is interpreted as named pipe name and host must
 be "." Elsewhere, it is unix domain socket, and host is "localhost"
*/
#ifdef _WIN32
#define LOCAL_SOCKET_MYSQL_HOST "."
#else
#define LOCAL_SOCKET_MYSQL_HOST "localhost"
#endif

/* Connect to MySQL database */


int mysql_drv_connect(db_conn_t *sb_conn)
{
  MYSQL           *con;
  db_mysql_conn_t *db_mysql_con;

  if (args.dry_run)
    return 0;

  db_mysql_con = (db_mysql_conn_t *) calloc(1, sizeof(db_mysql_conn_t));

  if (db_mysql_con == NULL)
    return 1;

  con = (MYSQL *) malloc(sizeof(MYSQL));
  if (con == NULL)
    return 1;

  db_mysql_con->mysql = con;

  DEBUG("mysql_init(%p)", con);
  mysql_init(con);

  pthread_mutex_lock(&pos_mutex);

  if (SB_LIST_IS_EMPTY(args.sockets))
  {
    db_mysql_con->socket = NULL;
    db_mysql_con->host = SB_LIST_ENTRY(hosts_pos, value_t, listitem)->data;
    db_mysql_con->port =
      atoi(SB_LIST_ENTRY(ports_pos, value_t, listitem)->data);

    /*
       Pick the next port in args.ports. If there are no more ports in the list,
       move to the next available host and get the first port again.
    */
    ports_pos = SB_LIST_ITEM_NEXT(ports_pos);
    if (ports_pos == args.ports) {
      hosts_pos = SB_LIST_ITEM_NEXT(hosts_pos);
      if (hosts_pos == args.hosts)
        hosts_pos = SB_LIST_ITEM_NEXT(hosts_pos);

      ports_pos = SB_LIST_ITEM_NEXT(ports_pos);
    }
  }
  else
  {
    db_mysql_con->host = LOCAL_SOCKET_MYSQL_HOST;

    /*
       The sockets list may be empty. So unlike hosts/ports the loop invariant
       here is that sockets_pos points to the previous one and should be
       advanced before using it, not after.
     */
    sockets_pos = SB_LIST_ITEM_NEXT(sockets_pos);
    if (sockets_pos == args.sockets)
      sockets_pos = SB_LIST_ITEM_NEXT(sockets_pos);

    db_mysql_con->socket = SB_LIST_ENTRY(sockets_pos, value_t, listitem)->data;
  }
  pthread_mutex_unlock(&pos_mutex);

  db_mysql_con->user = args.user;
  db_mysql_con->password = args.password;
  db_mysql_con->db = args.db;

  if (mysql_drv_real_connect(db_mysql_con))
  {
    if (!SB_LIST_IS_EMPTY(args.sockets))
      log_text(LOG_FATAL, "unable to connect to MySQL server on socket '%s', "
               "aborting...", db_mysql_con->socket);
    else
      log_text(LOG_FATAL, "unable to connect to MySQL server on host '%s', "
               "port %u, aborting...",
               db_mysql_con->host, db_mysql_con->port);
    log_text(LOG_FATAL, "error %d: %s", mysql_errno(con),
             mysql_error(con));
    free(db_mysql_con);
    free(con);
    return 1;
  }

  if (args.use_ssl)
  {
    DEBUG("mysql_get_ssl_cipher(con): \"%s\"",
          SAFESTR(mysql_get_ssl_cipher(con)));
  }

  sb_conn->ptr = db_mysql_con;

  return 0;
}


/* Disconnect from MySQL database */


int mysql_drv_disconnect(db_conn_t *sb_conn)
{
  db_mysql_conn_t *db_mysql_con = sb_conn->ptr;

  if (args.dry_run)
    return 0;
  if (db_mysql_con != NULL && db_mysql_con->mysql != NULL)
  {
    DEBUG("mysql_close(%p)", db_mysql_con->mysql);
    mysql_close(db_mysql_con->mysql);
    free(db_mysql_con->mysql);
    free(db_mysql_con);
  }

  return 0;
}


/* Prepare statement */


int mysql_drv_prepare(db_stmt_t *stmt, const char *query, size_t len)
{
  MYSQL_STMT *mystmt;
  unsigned int rc;

  if (args.dry_run)
    return 0;

  db_mysql_conn_t *db_mysql_con = (db_mysql_conn_t *) stmt->connection->ptr;
  MYSQL      *con = db_mysql_con->mysql;

  if (con == NULL)
    return 1;

  if (use_ps)
  {
    mystmt = mysql_stmt_init(con);
    DEBUG("mysql_stmt_init(%p) = %p", con, mystmt);
    if (mystmt == NULL)
    {
      log_text(LOG_FATAL, "mysql_stmt_init() failed");
      return 1;
    }
    stmt->ptr = (void *)mystmt;
    DEBUG("mysql_stmt_prepare(%p, \"%s\", %u) = %p", mystmt, query,
          (unsigned int) len, stmt->ptr);
    if (mysql_stmt_prepare(mystmt, query, (unsigned long)len))
    {
      /* Check if this statement in not supported */
      rc = mysql_errno(con);
      DEBUG("mysql_errno(%p) = %u", con, rc);
      if (rc == ER_UNSUPPORTED_PS)
      {
        log_text(LOG_INFO,
                 "Failed to prepare query \"%s\" (%d: %s), using emulation",
                 query, rc, mysql_error(con));
        goto emulate;
      }
      else
      {
        log_text(LOG_FATAL, "mysql_stmt_prepare() failed");
        log_text(LOG_FATAL, "MySQL error: %d \"%s\"", rc,
                 mysql_error(con));
        DEBUG("mysql_stmt_close(%p)", mystmt);
        mysql_stmt_close(mystmt);
        return 1;
      }
    }

    stmt->query = strdup(query);

    return 0;
  }

 emulate:

  /* Use client-side PS */
  stmt->emulated = 1;
  stmt->query = strdup(query);

  return 0;
}


static void convert_to_mysql_bind(MYSQL_BIND *mybind, db_bind_t *bind)
{
  mybind->buffer_type = get_mysql_bind_type(bind->type);
  mybind->buffer = bind->buffer;
  mybind->buffer_length = bind->max_len;
  mybind->length = bind->data_len;
  /*
    Reuse the buffer passed by the caller to avoid conversions. This is only
    valid if sizeof(char) == sizeof(mybind->is_null[0]). Depending on the
    version of the MySQL client library, the type of MYSQL_BIND::is_null[0] can
    be either my_bool or bool, but sizeof(bool) is not defined by the C
    standard. We assume it to be 1 on most platforms to simplify code and Lua
    API.
  */
#if SIZEOF_BOOL > 1
# error This code assumes sizeof(bool) == 1!
#endif
  mybind->is_null = (my_bool *) bind->is_null;
}


/* Bind parameters for prepared statement */


int mysql_drv_bind_param(db_stmt_t *stmt, db_bind_t *params, size_t len)
{
  MYSQL_BIND   *bind;
  unsigned int i;
  my_bool rc;
  unsigned long param_count;

  if (args.dry_run)
    return 0;

  db_mysql_conn_t *db_mysql_con = (db_mysql_conn_t *) stmt->connection->ptr;
  MYSQL        *con = db_mysql_con->mysql;

  if (con == NULL)
    return 1;

  if (!stmt->emulated)
  {
    if (stmt->ptr == NULL)
      return 1;
    /* Validate parameters count */
    param_count = mysql_stmt_param_count(stmt->ptr);
    DEBUG("mysql_stmt_param_count(%p) = %lu", stmt->ptr, param_count);
    if (param_count != len)
    {
      log_text(LOG_FATAL, "Wrong number of parameters to mysql_stmt_bind_param");
      return 1;
    }
    /* Convert sysbench bind structures to MySQL ones */
    bind = (MYSQL_BIND *)calloc(len, sizeof(MYSQL_BIND));
    if (bind == NULL)
      return 1;
    for (i = 0; i < len; i++)
      convert_to_mysql_bind(&bind[i], &params[i]);

    rc = mysql_stmt_bind_param(stmt->ptr, bind);
    DEBUG("mysql_stmt_bind_param(%p, %p) = %d", stmt->ptr, bind, rc);
    if (rc)
    {
      log_text(LOG_FATAL, "mysql_stmt_bind_param() failed");
      log_text(LOG_FATAL, "MySQL error: %d \"%s\"", mysql_errno(con),
                 mysql_error(con));
      free(bind);
      return 1;
    }
    free(bind);

    return 0;
  }

  /* Use emulation */
  if (stmt->bound_param != NULL)
    free(stmt->bound_param);
  stmt->bound_param = (db_bind_t *)malloc(len * sizeof(db_bind_t));
  if (stmt->bound_param == NULL)
    return 1;
  memcpy(stmt->bound_param, params, len * sizeof(db_bind_t));
  stmt->bound_param_len = (unsigned int)len;

  return 0;

}


/* Bind results for prepared statement */


int mysql_drv_bind_result(db_stmt_t *stmt, db_bind_t *params, size_t len)
{
  MYSQL_BIND   *bind;
  unsigned int i;
  my_bool rc;

  if (args.dry_run)
    return 0;

  db_mysql_conn_t *db_mysql_con =(db_mysql_conn_t *) stmt->connection->ptr;
  MYSQL        *con = db_mysql_con->mysql;

  if (con == NULL || stmt->ptr == NULL)
    return 1;

  /* Convert sysbench bind structures to MySQL ones */
  bind = (MYSQL_BIND *)calloc(len, sizeof(MYSQL_BIND));
  if (bind == NULL)
    return 1;
  for (i = 0; i < len; i++)
    convert_to_mysql_bind(&bind[i], &params[i]);

  rc = mysql_stmt_bind_result(stmt->ptr, bind);
  DEBUG("mysql_stmt_bind_result(%p, %p) = %d", stmt->ptr, bind, rc);
  if (rc)
  {
    free(bind);
    return 1;
  }
  free(bind);

  return 0;
}

/* Reset connection to the server by reconnecting with the same parameters. */

static int mysql_drv_reconnect(db_conn_t *sb_con)
{
  db_mysql_conn_t *db_mysql_con = (db_mysql_conn_t *) sb_con->ptr;
  MYSQL *con = db_mysql_con->mysql;

  log_text(LOG_DEBUG, "Reconnecting");

  DEBUG("mysql_close(%p)", con);
  mysql_close(con);

  while (mysql_drv_real_connect(db_mysql_con))
  {
    if (sb_globals.error)
      return DB_ERROR_FATAL;

    usleep(1000);
  }

  log_text(LOG_DEBUG, "Reconnected");

  return DB_ERROR_IGNORABLE;
}


/*
  Check if the error in a given connection should be fatal or ignored according
  to the list of errors in --mysql-ignore-errors.
*/


static db_error_t check_error(db_conn_t *sb_con, const char *func,
                              const char *query, sb_counter_type_t *counter)
{
  sb_list_item_t *pos;
  unsigned int   tmp;
  db_mysql_conn_t *db_mysql_con = (db_mysql_conn_t *) sb_con->ptr;
  MYSQL          *con = db_mysql_con->mysql;

  const unsigned int error = mysql_errno(con);
  DEBUG("mysql_errno(%p) = %u", con, sb_con->sql_errno);

  sb_con->sql_errno = (int) error;

  sb_con->sql_state = mysql_sqlstate(con);
  DEBUG("mysql_state(%p) = %s", con, SAFESTR(sb_con->sql_state));

  sb_con->sql_errmsg = mysql_error(con);
  DEBUG("mysql_error(%p) = %s", con, SAFESTR(sb_con->sql_errmsg));

  /*
    Check if the error code is specified in --mysql-ignore-errors, and return
    DB_ERROR_IGNORABLE if so, or DB_ERROR_FATAL otherwise
  */
  SB_LIST_FOR_EACH(pos, args.ignored_errors)
  {
    const char *val = SB_LIST_ENTRY(pos, value_t, listitem)->data;

    tmp = (unsigned int) atoi(val);

    if (error == tmp || !strcmp(val, "all"))
    {
      log_text(LOG_DEBUG, "Ignoring error %u %s, ", error, sb_con->sql_errmsg);

      /* Check if we should reconnect */
      switch (error)
      {
      case CR_SERVER_LOST:
      case CR_SERVER_GONE_ERROR:
      case CR_TCP_CONNECTION:
      case CR_SERVER_LOST_EXTENDED:

        *counter = SB_CNT_RECONNECT;

        return mysql_drv_reconnect(sb_con);

      default:

        break;
      }

      *counter = SB_CNT_ERROR;

      return DB_ERROR_IGNORABLE;
    }
  }

  if (query)
    log_text(LOG_FATAL, "%s returned error %u (%s) for query '%s'",
             func, error, sb_con->sql_errmsg, query);
  else
    log_text(LOG_FATAL, "%s returned error %u (%s)",
             func, error, sb_con->sql_errmsg);

  *counter = SB_CNT_ERROR;

  return DB_ERROR_FATAL;
}

/* Execute prepared statement */


db_error_t mysql_drv_execute(db_stmt_t *stmt, db_result_t *rs)
{
  db_conn_t       *con = stmt->connection;
  char            *buf = NULL;
  unsigned int    buflen = 0;
  unsigned int    i, j, vcnt;
  char            need_realloc;
  int             n;

  if (args.dry_run)
    return DB_ERROR_NONE;

  con->sql_errno = 0;
  con->sql_state = NULL;
  con->sql_errmsg = NULL;

  if (!stmt->emulated)
  {
    if (stmt->ptr == NULL)
    {
      log_text(LOG_DEBUG,
               "ERROR: exiting mysql_drv_execute(), uninitialized statement");
      return DB_ERROR_FATAL;
    }

    int err = mysql_stmt_execute(stmt->ptr);
    DEBUG("mysql_stmt_execute(%p) = %d", stmt->ptr, err);

    if (err)
      return check_error(con, "mysql_stmt_execute()", stmt->query,
                         &rs->counter);

    err = mysql_stmt_store_result(stmt->ptr);
    DEBUG("mysql_stmt_store_result(%p) = %d", stmt->ptr, err);

    if (err)
      return check_error(con, "mysql_stmt_store_result()", NULL, &rs->counter);

    if (mysql_stmt_errno(stmt->ptr) == 0 &&
        mysql_stmt_field_count(stmt->ptr) == 0)
    {
      rs->nrows = (uint32_t) mysql_stmt_affected_rows(stmt->ptr);
      DEBUG("mysql_stmt_affected_rows(%p) = %u", stmt->ptr,
            (unsigned) rs->nrows);

      rs->counter = (rs->nrows > 0) ? SB_CNT_WRITE : SB_CNT_OTHER;

      return DB_ERROR_NONE;
    }

    rs->counter = SB_CNT_READ;

    rs->nrows = (uint32_t) mysql_stmt_num_rows(stmt->ptr);
    DEBUG("mysql_stmt_num_rows(%p) = %u", rs->statement->ptr,
          (unsigned) (rs->nrows));

    rs->nfields = (uint32_t) mysql_stmt_field_count(stmt->ptr);
    DEBUG("mysql_stmt_field_count(%p) = %u", rs->statement->ptr,
          (unsigned) (rs->nfields));

    return DB_ERROR_NONE;
  }

  /* Use emulation */
  /* Build the actual query string from parameters list */
  need_realloc = 1;
  vcnt = 0;
  for (i = 0, j = 0; stmt->query[i] != '\0'; i++)
  {
  again:
    if (j+1 >= buflen || need_realloc)
    {
      buflen = (buflen > 0) ? buflen * 2 : 256;
      buf = realloc(buf, buflen);
      if (buf == NULL)
      {
        log_text(LOG_DEBUG, "ERROR: exiting mysql_drv_execute(), memory allocation failure");
        return DB_ERROR_FATAL;
      }
      need_realloc = 0;
    }

    if (stmt->query[i] != '?')
    {
      buf[j++] = stmt->query[i];
      continue;
    }

    n = db_print_value(stmt->bound_param + vcnt, buf + j, (int)(buflen - j));
    if (n < 0)
    {
      need_realloc = 1;
      goto again;
    }
    j += (unsigned int)n;
    vcnt++;
  }
  buf[j] = '\0';

  db_error_t rc = mysql_drv_query(con, buf, j, rs);

  free(buf);

  return rc;
}

/* Retrieve the next result of a prepared statement */

db_error_t mysql_drv_stmt_next_result(db_stmt_t *stmt, db_result_t *rs)
{
  db_conn_t       *con = stmt->connection;

  if (args.dry_run)
    return DB_ERROR_NONE;

  con->sql_errno = 0;
  con->sql_state = NULL;
  con->sql_errmsg = NULL;

  if (stmt->emulated)
    return mysql_drv_next_result(con, rs);

  if (stmt->ptr == NULL)
    {
      log_text(LOG_DEBUG,
               "ERROR: exiting mysql_drv_stmt_next_result(), "
               "uninitialized statement");
      return DB_ERROR_FATAL;
    }

  int err = mysql_stmt_next_result(stmt->ptr);
  DEBUG("mysql_stmt_next_result(%p) = %d", stmt->ptr, err);

  if (SB_UNLIKELY(err > 0))
    return check_error(con, "mysql_drv_stmt_next_result()", stmt->query,
                       &rs->counter);

  if (err == -1)
  {
    rs->counter = SB_CNT_OTHER;
    return DB_ERROR_NONE;
  }

  err = mysql_stmt_store_result(stmt->ptr);
  DEBUG("mysql_stmt_store_result(%p) = %d", stmt->ptr, err);

  if (err)
    return check_error(con, "mysql_stmt_store_result()", NULL, &rs->counter);

  if (mysql_stmt_errno(stmt->ptr) == 0 &&
      mysql_stmt_field_count(stmt->ptr) == 0)
  {
    rs->nrows = (uint32_t) mysql_stmt_affected_rows(stmt->ptr);
    DEBUG("mysql_stmt_affected_rows(%p) = %u", stmt->ptr,
          (unsigned) rs->nrows);

    rs->counter = (rs->nrows > 0) ? SB_CNT_WRITE : SB_CNT_OTHER;

    return DB_ERROR_NONE;
  }

  rs->counter = SB_CNT_READ;

  rs->nrows = (uint32_t) mysql_stmt_num_rows(stmt->ptr);
  DEBUG("mysql_stmt_num_rows(%p) = %u", rs->statement->ptr,
        (unsigned) (rs->nrows));

  rs->nfields = (uint32_t) mysql_stmt_field_count(stmt->ptr);
  DEBUG("mysql_stmt_field_count(%p) = %u", rs->statement->ptr,
        (unsigned) (rs->nfields));

  return DB_ERROR_NONE;
}


/* Execute SQL query */


db_error_t mysql_drv_query(db_conn_t *sb_conn, const char *query, size_t len,
                           db_result_t *rs)
{
  db_mysql_conn_t *db_mysql_con;
  MYSQL *con;

  if (args.dry_run)
    return DB_ERROR_NONE;

  sb_conn->sql_errno = 0;
  sb_conn->sql_state = NULL;
  sb_conn->sql_errmsg = NULL;

  db_mysql_con = (db_mysql_conn_t *)sb_conn->ptr;
  con = db_mysql_con->mysql;

  int err = mysql_real_query(con, query, (unsigned long)len);
  DEBUG("mysql_real_query(%p, \"%s\", %zd) = %d", con, query, len, err);

  if (SB_UNLIKELY(err != 0))
    return check_error(sb_conn, "mysql_drv_query()", query, &rs->counter);

  /* Store results and get query type */
  MYSQL_RES *res = mysql_store_result(con);
  DEBUG("mysql_store_result(%p) = %p", con, res);

  if (res == NULL)
  {
    if (mysql_errno(con) == 0 && mysql_field_count(con) == 0)
    {
      /* Not a select. Check if it was a DML */
      uint32_t nrows = (uint32_t) mysql_affected_rows(con);
      if (nrows > 0)
      {
        rs->counter = SB_CNT_WRITE;
        rs->nrows = nrows;
      }
      else
        rs->counter = SB_CNT_OTHER;

      return DB_ERROR_NONE;
    }

    return check_error(sb_conn, "mysql_store_result()", NULL, &rs->counter);
  }

  rs->counter = SB_CNT_READ;
  rs->ptr = (void *)res;

  rs->nrows = (uint32_t)mysql_num_rows(res);
  DEBUG("mysql_num_rows(%p) = %u", res, (unsigned int) rs->nrows);

  rs->nfields = mysql_num_fields(res);
  DEBUG("mysql_num_fields(%p) = %u", res, (unsigned int) rs->nfields);

  return DB_ERROR_NONE;
}


/* Fetch row from result set of a prepared statement */


int mysql_drv_fetch(db_result_t *rs)
{
  /* NYI */
  (void)rs;  /* unused */

  if (args.dry_run)
    return DB_ERROR_NONE;

  return 1;
}

/* Fetch row from result set of a query */

int mysql_drv_fetch_row(db_result_t *rs, db_row_t *row)
{
  MYSQL_ROW my_row;

  if (args.dry_run)
    return DB_ERROR_NONE;

  my_row = mysql_fetch_row(rs->ptr);
  DEBUG("mysql_fetch_row(%p) = %p", rs->ptr, my_row);

  unsigned long *lengths = mysql_fetch_lengths(rs->ptr);
  DEBUG("mysql_fetch_lengths(%p) = %p", rs->ptr, lengths);

  if (lengths == NULL)
    return DB_ERROR_IGNORABLE;

  for (size_t i = 0; i < rs->nfields; i++)
  {
    row->values[i].len = lengths[i];
    row->values[i].ptr = my_row[i];
  }

  return DB_ERROR_NONE;
}

/* Check if more result sets are available */

bool mysql_drv_more_results(db_conn_t *sb_conn)
{
  db_mysql_conn_t *db_mysql_con;
  MYSQL *con;

  if (args.dry_run)
    return false;

  db_mysql_con = (db_mysql_conn_t *)sb_conn->ptr;
  con = db_mysql_con->mysql;

  bool res = mysql_more_results(con);
  DEBUG("mysql_more_results(%p) = %d", con, res);

  return res;
}

/* Retrieve the next result set */

db_error_t mysql_drv_next_result(db_conn_t *sb_conn, db_result_t *rs)
{
  db_mysql_conn_t *db_mysql_con;
  MYSQL *con;

  if (args.dry_run)
    return DB_ERROR_NONE;

  sb_conn->sql_errno = 0;
  sb_conn->sql_state = NULL;
  sb_conn->sql_errmsg = NULL;

  db_mysql_con = (db_mysql_conn_t *)sb_conn->ptr;
  con = db_mysql_con->mysql;

  int err = mysql_next_result(con);
  DEBUG("mysql_next_result(%p) = %d", con, err);

  if (SB_UNLIKELY(err > 0))
    return check_error(sb_conn, "mysql_drv_next_result()", NULL, &rs->counter);

  if (err == -1)
  {
    rs->counter = SB_CNT_OTHER;
    return DB_ERROR_NONE;
  }

  /* Store results and get query type */
  MYSQL_RES *res = mysql_store_result(con);
  DEBUG("mysql_store_result(%p) = %p", con, res);

  if (res == NULL)
  {
    if (mysql_errno(con) == 0 && mysql_field_count(con) == 0)
    {
      /* Not a select. Check if it was a DML */
      uint32_t nrows = (uint32_t) mysql_affected_rows(con);
      if (nrows > 0)
      {
        rs->counter = SB_CNT_WRITE;
        rs->nrows = nrows;
      }
      else
        rs->counter = SB_CNT_OTHER;

      return DB_ERROR_NONE;
    }

    return check_error(sb_conn, "mysql_store_result()", NULL, &rs->counter);
  }

  rs->counter = SB_CNT_READ;
  rs->ptr = (void *)res;

  rs->nrows = (uint32_t)mysql_num_rows(res);
  DEBUG("mysql_num_rows(%p) = %u", res, (unsigned int) rs->nrows);

  rs->nfields = mysql_num_fields(res);
  DEBUG("mysql_num_fields(%p) = %u", res, (unsigned int) rs->nfields);

  return DB_ERROR_NONE;
}

/* Free result set */

int mysql_drv_free_results(db_result_t *rs)
{
  if (args.dry_run)
    return 0;

  /* Is this a result set of a prepared statement? */
  if (rs->statement != NULL && rs->statement->emulated == 0)
  {
    DEBUG("mysql_stmt_free_result(%p)", rs->statement->ptr);
    mysql_stmt_free_result(rs->statement->ptr);
    rs->ptr = NULL;
  }

  if (rs->ptr != NULL)
  {
    DEBUG("mysql_free_result(%p)", rs->ptr);
    mysql_free_result((MYSQL_RES *)rs->ptr);
    rs->ptr = NULL;
  }

  return 0;
}


/* Close prepared statement */


int mysql_drv_close(db_stmt_t *stmt)
{
  if (args.dry_run)
    return 0;

  if (stmt->query)
  {
    free(stmt->query);
    stmt->query = NULL;
  }

  if (stmt->ptr == NULL)
    return 1;

  int rc = mysql_stmt_close(stmt->ptr);
  DEBUG("mysql_stmt_close(%p) = %d", stmt->ptr, rc);

  stmt->ptr = NULL;

  return rc;
}


/* Uninitialize driver */
int mysql_drv_done(void)
{
  if (args.dry_run)
    return 0;

  mysql_library_end();

  return 0;
}

/* Map SQL data type to bind_type value in MYSQL_BIND */

int get_mysql_bind_type(db_bind_type_t type)
{
  unsigned int i;

  for (i = 0; db_mysql_bind_map[i].db_type != DB_TYPE_NONE; i++)
    if (db_mysql_bind_map[i].db_type == type)
      return db_mysql_bind_map[i].my_type;

  return -1;
}<|MERGE_RESOLUTION|>--- conflicted
+++ resolved
@@ -421,10 +421,6 @@
   {
     DEBUG("mysql_options(%p, %s, %s)",con, "MYSQL_OPT_COMPRESS", "NULL");
     mysql_options(con, MYSQL_OPT_COMPRESS, NULL);
-<<<<<<< HEAD
-=======
-
->>>>>>> de18a036
 #ifdef MYSQL_OPT_COMPRESSION_ALGORITHMS
     DEBUG("mysql_options(%p, %s, %s)",con, "MYSQL_OPT_COMPRESSION_ALGORITHMS", args.compression_alg);
     mysql_options(con, MYSQL_OPT_COMPRESSION_ALGORITHMS, args.compression_alg);
