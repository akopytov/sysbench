--- conflicted
+++ resolved
@@ -323,17 +323,10 @@
    deletes = {
       "DELETE FROM %s%u WHERE id=?",
       get_id(),
-<<<<<<< HEAD
    inserts = if (sysbench.opt.auto_inc) then {
       "INSERT INTO %s%u (uuid,millid,kwatts_s,date,location,active,strrecordtype) VALUES (?, UUID(), ?, ?, NOW(), ?, ?, ?)",
       t.TINYINT,t.INT, {t.VARCHAR, 50},t.TINYINT, {t.CHAR, 3}} else "INSERT INTO %s%u (id,uuid,millid,kwatts_s,date,location,active,strrecordtype) VALUES (?, UUID(), ?, ?, NOW(), ?, ?, ?)",
       t.BIGINT, t.TINYINT,t.INT, {t.VARCHAR, 50},t.TINYINT, {t.CHAR, 3}} end,
-=======
-   inserts = {
-      "INSERT INTO %s%u (id,uuid,millid,kwatts_s,date,location,active,strrecordtype) VALUES (?, UUID(), ?, ?, NOW(), ?, ?, ?)",
-      t.BIGINT, t.TINYINT,t.INT, {t.VARCHAR, 50},t.TINYINT, {t.CHAR, 3}},
->>>>>>> 571b9d34
-  
 }
 
 function prepare_begin()
