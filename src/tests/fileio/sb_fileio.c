--- conflicted
+++ resolved
@@ -497,36 +497,6 @@
       MODE_RND_READ : MODE_RND_WRITE;
   }
 
-<<<<<<< HEAD
-  SB_THREAD_MUTEX_LOCK();
-
-  /* fsync all files (if requested by user) as soon as we are done */
-  if (max_events > 0 && req_performed >= max_events)
-  {
-    if (file_fsync_end != 0 &&
-        (real_mode == MODE_RND_WRITE || real_mode == MODE_RND_RW ||
-         real_mode == MODE_MIXED))
-    {
-      if(fsynced_file2 < num_files)
-      {
-        file_req->file_id = fsynced_file2;
-        file_req->operation = FILE_OP_TYPE_FSYNC;
-        file_req->pos = 0;
-        file_req->size = 0;
-        fsynced_file2++;
-
-        SB_THREAD_MUTEX_UNLOCK();        
-        return sb_req;
-      }
-    }
-    sb_req.type = SB_REQ_TYPE_NULL;
-
-    SB_THREAD_MUTEX_UNLOCK();        
-    return sb_req;
-  }
-
-=======
->>>>>>> e633f9c7
   /*
     is_dirty is only set if writes are done and cleared after all files
     are synced
@@ -643,13 +613,6 @@
       /* Check if we have to fsync each write operation */
       if (file_fsync_all && file_fsync(file_req->file_id, thread_id))
           return 1;
-<<<<<<< HEAD
-        }
-
-        sb_counter_inc(thread_id, SB_CNT_OTHER);
-      }
-=======
->>>>>>> e633f9c7
 
       /* In async mode stats will me updated on AIO requests completion */
       if (file_io_mode != FILE_IO_MODE_ASYNC)
@@ -693,14 +656,6 @@
         break;
       if(file_fsync(file_req->file_id, thread_id))
         return 1;
-<<<<<<< HEAD
-      }
-
-      /* In async mode stats will me updated on AIO requests completion */
-      if(file_io_mode != FILE_IO_MODE_ASYNC)
-        sb_counter_inc(thread_id, SB_CNT_OTHER);
-=======
->>>>>>> e633f9c7
 
       break;
     default:
@@ -1079,20 +1034,6 @@
   }
 }
 
-<<<<<<< HEAD
-=======
-void clear_stats(void)
-{
-  read_ops = 0;
-  write_ops = 0;
-  other_ops = 0;
-  last_other_ops = 0;
-  bytes_read = 0;
-  last_bytes_read = 0;
-  bytes_written = 0;
-  last_bytes_written = 0;
-}
-
 /*
   Before the benchmark is stopped, issue fsync() if --file-fsync-end is used,
   and wait for all async operations to complete.
@@ -1117,7 +1058,6 @@
   return 0;
 }
 
->>>>>>> e633f9c7
 #ifdef HAVE_LIBAIO
 /* Allocate async contexts pool */
 
@@ -1417,23 +1357,13 @@
   /* Use msync on file on 64-bit architectures */
   else if (file_io_mode == FILE_IO_MODE_MMAP)
   {
-<<<<<<< HEAD
-    return msync(mmaps[file_id], file_size, MS_SYNC | MS_INVALIDATE);
-=======
-#ifndef _WIN32
     return msync(mmaps[id], file_size, MS_SYNC | MS_INVALIDATE);
-#else
-    return !FlushViewOfFile(mmaps[id], (size_t) file_size);
-#endif
->>>>>>> e633f9c7
   }
 #endif
 
   return 1; /* Unknown I/O mode */
 }
 
-<<<<<<< HEAD
-=======
 
 int file_fsync(unsigned int id, int thread_id)
 {
@@ -1443,118 +1373,12 @@
     return 1;
   }
 
-  SB_THREAD_MUTEX_LOCK();
-  other_ops++;
-  SB_THREAD_MUTEX_UNLOCK();
+  sb_counter_inc(thread_id, SB_CNT_OTHER);
 
   return 0;
 }
 
 
-#ifdef _WIN32
-ssize_t pread(HANDLE hFile, void *buf, ssize_t count, long long offset)
-{
-  DWORD         nBytesRead;
-  OVERLAPPED    ov = {0};
-  LARGE_INTEGER li;
-
-  if(!count)
-	  return 0;
-#ifdef _WIN64
-  if(count > UINT_MAX)
-    count= UINT_MAX;
-#endif
-
-  li.QuadPart   = offset;
-  ov.Offset     = li.LowPart;
-  ov.OffsetHigh = li.HighPart;
-
-  if(!ReadFile(hFile, buf, (DWORD)count, &nBytesRead, &ov))
-  {
-    DWORD lastError = GetLastError();
-    if(lastError == ERROR_HANDLE_EOF)
-     return 0;
-    return -1;
-  }
-  return nBytesRead;
-}
-ssize_t pwrite(HANDLE hFile, const void *buf, size_t count, 
-                     long long  offset)
-{
-  DWORD         nBytesWritten;
-  OVERLAPPED    ov = {0};
-  LARGE_INTEGER li;
-
-  if(!count)
-    return 0;
-
-#ifdef _WIN64
-  if(count > UINT_MAX)
-    count= UINT_MAX;
-#endif
-
-  li.QuadPart  = offset;
-  ov.Offset    = li.LowPart;
-  ov.OffsetHigh= li.HighPart;
-
-  if(!WriteFile(hFile, buf, (DWORD)count, &nBytesWritten, &ov))
-  {
-    return -1;
-  }
-  else
-    return nBytesWritten;
-}
-
-#define MAP_SHARED 0
-#define PROT_READ  1
-#define PROT_WRITE 2
-#define MAP_FAILED NULL
-
-void *mmap(void *addr, size_t len, int prot, int flags,
-            FILE_DESCRIPTOR fd, long long off)
-{
-  DWORD flProtect;
-  DWORD flMap;
-  void *retval;
-  LARGE_INTEGER li;
-  HANDLE hMap;
-
-  switch(prot)
-  {
-  case PROT_READ:
-    flProtect = PAGE_READONLY;
-    flMap     = FILE_MAP_READ;
-    break;
-  case PROT_READ|PROT_WRITE:
-    flProtect = PAGE_READWRITE;
-    flMap     = FILE_MAP_ALL_ACCESS;
-    break;
-  default:
-    return MAP_FAILED;
-  }
-  hMap = CreateFileMapping(fd, NULL, flProtect, 0 , 0, NULL);
-
-  if(hMap == INVALID_HANDLE_VALUE)
-    return MAP_FAILED;
-
-  li.QuadPart = off;
-  retval = MapViewOfFileEx(hMap, flMap, li.HighPart, li.LowPart, len, NULL);
-
-  CloseHandle(hMap);
-  return retval;
-}
-
-int munmap(void *start, size_t len)
-{
-  (void) len; /* unused */
-  if(UnmapViewOfFile(start))
-    return 0;
-  return -1;
-}
-#endif
-
-
->>>>>>> e633f9c7
 ssize_t file_pread(unsigned int file_id, void *buf, ssize_t count,
                    long long offset, int thread_id)
 {
