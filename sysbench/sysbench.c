/* Copyright (C) 2004 MySQL AB

   This program is free software; you can redistribute it and/or modify
   it under the terms of the GNU General Public License as published by
   the Free Software Foundation; either version 2 of the License, or
   (at your option) any later version.

   This program is distributed in the hope that it will be useful,
   but WITHOUT ANY WARRANTY; without even the implied warranty of
   MERCHANTABILITY or FITNESS FOR A PARTICULAR PURPOSE.  See the
   GNU General Public License for more details.

   You should have received a copy of the GNU General Public License
   along with this program; if not, write to the Free Software
   Foundation, Inc., 59 Temple Place, Suite 330, Boston, MA  02111-1307  USA
*/

#ifdef HAVE_CONFIG_H
# include "config.h"
#endif

#ifdef STDC_HEADERS
# include <stdio.h>
# include <stdlib.h>
#endif

#ifdef HAVE_STRING_H
# include <string.h>
#endif
#ifdef HAVE_STRINGS_H
# include <strings.h>
#endif

#ifdef HAVE_UNISTD_H 
# include <unistd.h>
# include <sys/types.h>
#endif
#ifdef HAVE_SYS_STAT_H
# include <sys/stat.h>
#endif
#ifdef HAVE_ERRNO_H
# include <errno.h>
#endif
#ifdef HAVE_FCNTL_H
# include <fcntl.h>
#endif
#ifdef HAVE_PTHREAD_H
# include <pthread.h>
#endif
#ifdef HAVE_THREAD_H
# include <thread.h>
#endif
#ifdef HAVE_MATH_H
# include <math.h>
#endif
#ifdef HAVE_SCHED_H
# include <sched.h>
#endif
#ifdef HAVE_SIGNAL_H
# include <signal.h>
#endif

#include "sysbench.h"
#include "sb_options.h"
#include "scripting/sb_script.h"
#include "db_driver.h"

#define VERSION_STRING PACKAGE" "PACKAGE_VERSION

/* Large prime number to generate unique random IDs */
#define LARGE_PRIME 2147483647

/* Random numbers distributions */
typedef enum
{
  DIST_TYPE_UNIFORM,
  DIST_TYPE_GAUSSIAN,
  DIST_TYPE_SPECIAL
} rand_dist_t;

/* If we should initialize random numbers generator */
static int rand_init;
static rand_dist_t rand_type;
static int (*rand_func)(int, int); /* pointer to random numbers generator */
static unsigned int rand_iter;
static unsigned int rand_pct;
static unsigned int rand_res;
static int rand_seed; /* optional seed set on the command line */

/* Random seed used to generate unique random numbers */
static unsigned long long rnd_seed;
/* Mutex to protect random seed */
static pthread_mutex_t    rnd_mutex;

/* Stack size for each thread */
static int thread_stack_size;

/* General options */
sb_arg_t general_args[] =
{
  {"num-threads", "number of threads to use", SB_ARG_TYPE_INT, "1"},
  {"max-requests", "limit for total number of requests", SB_ARG_TYPE_INT, "10000"},
  {"max-time", "limit for total execution time in seconds", SB_ARG_TYPE_INT, "0"},
  {"forced-shutdown", "amount of time to wait after --max-time before forcing shutdown",
   SB_ARG_TYPE_STRING, "off"},
  {"thread-stack-size", "size of stack per thread", SB_ARG_TYPE_SIZE, "64K"},
  {"tx-rate", "target transaction rate (tps)", SB_ARG_TYPE_INT, "0"},
  {"tx-jitter", "target transaction variation, in microseconds",
    SB_ARG_TYPE_INT, "0"},
  {"report-interval", "periodically report intermediate statistics "
   "with a specified interval in seconds. 0 disables intermediate reports",
    SB_ARG_TYPE_INT, "0"},
  {"test", "test to run", SB_ARG_TYPE_STRING, NULL},
  {"debug", "print more debugging info", SB_ARG_TYPE_FLAG, "off"},
  {"validate", "perform validation checks where possible", SB_ARG_TYPE_FLAG, "off"},
  {"help", "print help and exit", SB_ARG_TYPE_FLAG, NULL},
  {"version", "print version and exit", SB_ARG_TYPE_FLAG, "off"},
  {"rand-init", "initialize random number generator", SB_ARG_TYPE_FLAG, "off"},
  {"rand-type", "random numbers distribution {uniform,gaussian,special}", SB_ARG_TYPE_STRING,
   "special"},
  {"rand-spec-iter", "number of iterations used for numbers generation", SB_ARG_TYPE_INT, "12"},
  {"rand-spec-pct", "percentage of values to be treated as 'special' (for special distribution)",
   SB_ARG_TYPE_INT, "1"},
  {"rand-spec-res", "percentage of 'special' values to use (for special distribution)",
   SB_ARG_TYPE_INT, "75"},
  {"rand-seed", "seed for random number generator, ignored when 0", SB_ARG_TYPE_INT, "0"},
  {NULL, NULL, SB_ARG_TYPE_NULL, NULL}
};

/* Thread descriptors */
sb_thread_ctxt_t *threads;

/* List of available tests */
sb_list_t        tests;

/* Global variables */
sb_globals_t     sb_globals;
sb_test_t        *current_test;

/* Mutexes */

/* used to start test with all threads ready */
static pthread_mutex_t thread_start_mutex;
static pthread_attr_t  thread_attr;

static void print_header(void);
static void print_usage(void);
static void print_run_mode(sb_test_t *);

#ifdef HAVE_ALARM
static void sigalrm_handler(int sig)
{
  if (sig == SIGALRM)
  {
    sb_timer_stop(&sb_globals.exec_timer);
    log_text(LOG_FATAL,
             "The --max-time limit has expired, forcing shutdown...");
    if (current_test && current_test->ops.print_stats)
      current_test->ops.print_stats(SB_STAT_CUMULATIVE);
    log_done();
    exit(2);
  }
}
#endif

/* Main request provider function */ 


static sb_request_t get_request(sb_test_t *test, int thread_id)
{ 
  sb_request_t r;
  (void)thread_id; /* unused */

  if (test->ops.get_request != NULL)
    r = test->ops.get_request();
  else
  { 
    log_text(LOG_ALERT, "Unsupported mode! Creating NULL request.");
    r.type = SB_REQ_TYPE_NULL;        
  }
  
  return r; 
}


/* Main request execution function */


static int execute_request(sb_test_t *test, sb_request_t *r,int thread_id)
{
  unsigned int rc;
  
  if (test->ops.execute_request != NULL)
    rc = test->ops.execute_request(r, thread_id);
  else
  {
    log_text(LOG_FATAL, "Unknown request. Aborting");
    rc = 1;
  }

  return rc;
}


static int register_tests(void)
{
  SB_LIST_INIT(&tests);

  /* Register tests */
  return register_test_fileio(&tests)
    + register_test_cpu(&tests)
    + register_test_memory(&tests)
    + register_test_threads(&tests)
    + register_test_mutex(&tests)
    + db_register()
    ;
}


/* Print program header */


void print_header(void)
{
  log_text(LOG_NOTICE, VERSION_STRING
         ":  multi-threaded system evaluation benchmark\n");
}


/* Print program usage */


void print_usage(void)
{
  sb_list_item_t *pos;
  sb_test_t      *test;
  
  printf("Usage:\n");
  printf("  sysbench [general-options]... --test=<test-name> "
         "[test-options]... command\n\n");
  printf("General options:\n");
  sb_print_options(general_args);

  printf("Log options:\n");
  log_usage();

  printf("Compiled-in tests:\n");
  SB_LIST_FOR_EACH(pos, &tests)
  {
    test = SB_LIST_ENTRY(pos, sb_test_t, listitem);
    printf("  %s - %s\n", test->sname, test->lname);
  }
  printf("\n");
  printf("Commands: prepare run cleanup help version\n\n");
  printf("See 'sysbench --test=<name> help' for a list of options for each test.\n\n");
}


static sb_cmd_t parse_command(char *cmd)
{
  if (!strcmp(cmd, "prepare"))
    return SB_COMMAND_PREPARE;
  else if (!strcmp(cmd, "run"))
    return SB_COMMAND_RUN;
  else if (!strcmp(cmd, "help"))
    return SB_COMMAND_HELP;
  else if (!strcmp(cmd, "cleanup"))
    return SB_COMMAND_CLEANUP;
  else if (!strcmp(cmd, "version"))
    return SB_COMMAND_VERSION;

  return SB_COMMAND_NULL;
}


static int parse_arguments(int argc, char *argv[])
{
  int               i;
  char              *name;
  char              *value;
  char              *tmp;
  sb_list_item_t    *pos;
  sb_test_t         *test;
  option_t          *opt;
  
  sb_globals.command = SB_COMMAND_NULL;

  /* Set default values for general options */
  if (sb_register_arg_set(general_args))
    return 1;
  /* Set default values for test specific options */
  SB_LIST_FOR_EACH(pos, &tests)
  {
    test = SB_LIST_ENTRY(pos, sb_test_t, listitem);
    if (test->args == NULL)
      break;
    if (sb_register_arg_set(test->args))
      return 1;
  }
  
  /* Parse command line arguments */
  for (i = 1; i < argc; i++) {
    if (strncmp(argv[i], "--", 2)) {
      if (sb_globals.command != SB_COMMAND_NULL)
      {
        fprintf(stderr, "Multiple commands are not allowed.\n");
        return 1;
      }
      sb_globals.command = parse_command(argv[i]);
      if (sb_globals.command == SB_COMMAND_NULL)
      {
        fprintf(stderr, "Unknown command: %s.\n", argv[i]);
        return 1;
      }
      continue;
    }
    name = argv[i] + 2;
    tmp = strchr(name, '=');
    if (tmp != NULL)
    {
      *tmp = '\0';
      value = tmp + 1;
    } else
      value = NULL;

    if (sb_globals.command == SB_COMMAND_HELP)
      return 1;
    if (sb_globals.command == SB_COMMAND_VERSION)
      return 0;
    
    /* Search available options */
    opt = sb_find_option(name);
    if (opt == NULL)
    {
      if (set_option(name, value, SB_ARG_TYPE_STRING))
        return 1;
    }
    else if (set_option(name, value, opt->type))
      return 1;
  }

  return 0;
}


void print_run_mode(sb_test_t *test)
{
  log_text(LOG_NOTICE, "Running the test with following options:");
  log_text(LOG_NOTICE, "Number of threads: %d", sb_globals.num_threads);

  if (sb_globals.tx_rate > 0)
  {
    log_text(LOG_NOTICE,
            "Target transaction rate: %d/sec, with jitter %d usec",
             sb_globals.tx_rate, sb_globals.tx_jitter);
  }

  if (sb_globals.report_interval)
  {
    log_text(LOG_NOTICE, "Report intermediate results every %d second(s)",
             sb_globals.report_interval);
  }

  if (sb_globals.debug)
    log_text(LOG_NOTICE, "Debug mode enabled.\n");
  
  if (sb_globals.validate)
    log_text(LOG_NOTICE, "Additional request validation enabled.\n");

  if (rand_init)
  {
    log_text(LOG_NOTICE, "Initializing random number generator from timer.\n");
    sb_srnd(time(NULL));
  }

  if (rand_seed)
  {
    log_text(LOG_NOTICE, "Initializing random number generator from seed (%d).\n", rand_seed);
    sb_srnd(rand_seed);
  }
  else
  {
    log_text(LOG_NOTICE, "Random number generator seed is 0 and will be ignored\n");
  }

  if (sb_globals.force_shutdown)
    log_text(LOG_NOTICE, "Forcing shutdown in %u seconds",
             sb_globals.max_time + sb_globals.timeout);
  
  log_text(LOG_NOTICE, "");

  if (test->ops.print_mode != NULL)
    test->ops.print_mode();
}


/* Main runner test thread */


static void *runner_thread(void *arg)
{
  sb_request_t     request;
  sb_thread_ctxt_t *ctxt;
  sb_test_t        *test;
  unsigned int     thread_id;
  long long        period_ns = 0;
  long long        jitter_ns = 0;
  long long        pause_ns;
  struct timespec  target_tv, now_tv;
  
  ctxt = (sb_thread_ctxt_t *)arg;
  test = ctxt->test;
  thread_id = ctxt->id;
  
  log_text(LOG_DEBUG, "Runner thread started (%d)!", thread_id);
  if (test->ops.thread_init != NULL && test->ops.thread_init(thread_id) != 0)
  {
    sb_globals.error = 1;
    return NULL; /* thread initialization failed  */
  }

  if (sb_globals.tx_rate > 0)
  {
    /* initialize tx_rate variables */
    period_ns = round(1000000000.0 / sb_globals.tx_rate *
                      sb_globals.num_threads);
    if (sb_globals.tx_jitter > 0)
      jitter_ns = sb_globals.tx_jitter * 1000;
    else
      /* Default jitter is 1/10th of the period */
      jitter_ns = period_ns / 10;
  }
 
  /* 
    We do this to make sure all threads get to this barrier 
    about the same time 
  */
  pthread_mutex_lock(&thread_start_mutex);
  sb_globals.num_running++;
  pthread_mutex_unlock(&thread_start_mutex);

  if (sb_globals.tx_rate > 0)
  {
    /* we are time-rating transactions */
    SB_GETTIME(&target_tv);
    /* For the first transaction - ramp up */
    pause_ns = period_ns / sb_globals.num_threads * thread_id;
    add_ns_to_timespec(&target_tv, period_ns);
    usleep(pause_ns / 1000);
  }

  do
  {
    request = get_request(test, thread_id);
    /* check if we shall execute it */
    if (request.type != SB_REQ_TYPE_NULL)
    {
      if (execute_request(test, &request, thread_id))
        break; /* break if error returned (terminates only one thread) */
    }
    /* Check if we have a time limit */
    if (sb_globals.max_time != 0 &&
        sb_timer_value(&sb_globals.exec_timer) >= SEC2NS(sb_globals.max_time))
    {
      log_text(LOG_INFO, "Time limit exceeded, exiting...");
      break;
    }

    /* check if we are time-rating transactions and need to pause */
    if (sb_globals.tx_rate > 0)
    {
      add_ns_to_timespec(&target_tv, period_ns);
      SB_GETTIME(&now_tv);
      pause_ns = TIMESPEC_DIFF(target_tv, now_tv) - (jitter_ns / 2) +
	(sb_rnd() % jitter_ns);
      if (pause_ns > 5000)
        usleep(pause_ns / 1000);
    }

  } while ((request.type != SB_REQ_TYPE_NULL) && (!sb_globals.error) );

  if (test->ops.thread_done != NULL)
    test->ops.thread_done(thread_id);

  pthread_mutex_lock(&thread_start_mutex);
  sb_globals.num_running--;
  pthread_mutex_unlock(&thread_start_mutex);
  
  return NULL; 
}


/* Intermediate reports thread */

static void *report_thread_proc(void *arg)
{
  unsigned long long       pause_ns;
  unsigned long long       prev_ns;
  unsigned long long       next_ns;
  unsigned long long       curr_ns;
  const unsigned long long interval_ns = SEC2NS(sb_globals.report_interval);

  (void)arg; /* unused */

  if (current_test->ops.print_stats == NULL)
  {
    log_text(LOG_DEBUG, "Reporting not supported by the current test, ",
             "terminating the reporting thread");
    return NULL;
  }

  log_text(LOG_DEBUG, "Reporting thread started");

  pthread_mutex_lock(&thread_start_mutex);
  pthread_mutex_unlock(&thread_start_mutex);

  pause_ns = interval_ns;
  prev_ns = sb_timer_value(&sb_globals.exec_timer) + interval_ns;
  for (;;)
  {
    usleep(pause_ns / 1000);
    /*
      sb_globals.report_interval may be set to 0 by the master thread
      to silence report at the end of the test
    */
    if (sb_globals.report_interval > 0)
      current_test->ops.print_stats(SB_STAT_INTERMEDIATE);
    curr_ns = sb_timer_value(&sb_globals.exec_timer);
    do
    {
      next_ns = prev_ns + interval_ns;
      prev_ns = next_ns;
    } while (curr_ns >= next_ns);
    pause_ns = next_ns - curr_ns;
  }

  return NULL;
}


/* 
  Main test function. Start threads. 
  Wait for them to complete and measure time 
*/


static int run_test(sb_test_t *test)
{
  unsigned int i;
  int          err;
  pthread_t    report_thread;
  int          report_thread_created = 0;

  /* initialize test */
  if (test->ops.init != NULL && test->ops.init() != 0)
    return 1;
  
  /* print test mode */
  print_run_mode(test);

  /* initialize and start timers */
  sb_timer_init(&sb_globals.exec_timer);
  for(i = 0; i < sb_globals.num_threads; i++)
  {
    sb_timer_init(&sb_globals.op_timers[i]);
    threads[i].id = i;
    threads[i].test = test;
  }    

  /* prepare test */
  if (test->ops.prepare != NULL && test->ops.prepare() != 0)
    return 1;

  pthread_mutex_init(&sb_globals.exec_mutex, NULL);

  /* start mutex used for barrier */
  pthread_mutex_init(&thread_start_mutex,NULL);    
  pthread_mutex_lock(&thread_start_mutex);
  sb_globals.num_running = 0;

  /* initialize attr */
  pthread_attr_init(&thread_attr);
#ifdef PTHREAD_SCOPE_SYSTEM
  pthread_attr_setscope(&thread_attr,PTHREAD_SCOPE_SYSTEM);
#endif
  pthread_attr_setstacksize(&thread_attr, thread_stack_size);

#ifdef HAVE_THR_SETCONCURRENCY
  /* Set thread concurrency (required on Solaris) */
  thr_setconcurrency(sb_globals.num_threads);
#endif
  
  /* Initialize random seed  */
  rnd_seed = LARGE_PRIME;
  pthread_mutex_init(&rnd_mutex, NULL);

  if (sb_globals.report_interval > 0)
  {
    /* Create a thread for intermediate statistic reports */
    if ((err = pthread_create(&report_thread, &thread_attr, &report_thread_proc,
                              NULL)) != 0)
    {
      log_errno(LOG_FATAL, "pthread_create() for the reporting thread failed.");
      return 1;
    }
    report_thread_created = 1;
  }

  /* Starting the test threads */
  for(i = 0; i < sb_globals.num_threads; i++)
  {
    if (sb_globals.error)
      return 1;
    if ((err = pthread_create(&(threads[i].thread), &thread_attr,
                              &runner_thread, (void*)(threads + i))) != 0)
    {
      log_errno(LOG_FATAL, "pthread_create() for thread #%d failed.", i);
      return 1;
    }
  }

  sb_timer_start(&sb_globals.exec_timer); /* Start benchmark timer */

#ifdef HAVE_ALARM
  /* Set the alarm to force shutdown */
  if (sb_globals.force_shutdown)
    alarm(sb_globals.max_time + sb_globals.timeout);
#endif
  
  pthread_mutex_unlock(&thread_start_mutex);
  
  log_text(LOG_NOTICE, "Threads started!\n");  
  for(i = 0; i < sb_globals.num_threads; i++)
  {
    if((err = pthread_join(threads[i].thread, NULL)) != 0)
      log_errno(LOG_FATAL, "pthread_join() for thread #%d failed.", i);
  }

  sb_timer_stop(&sb_globals.exec_timer);

  /* Silence periodic reports if they were on */
  sb_globals.report_interval = 0;

#ifdef HAVE_ALARM
  alarm(0);
#endif

  log_text(LOG_INFO, "Done.\n");

  /* cleanup test */
  if (test->ops.cleanup != NULL && test->ops.cleanup() != 0)
    return 1;
  
  /* print test-specific stats */
  if (test->ops.print_stats != NULL && !sb_globals.error)
    test->ops.print_stats(SB_STAT_CUMULATIVE);

  pthread_mutex_destroy(&rnd_mutex);

  pthread_mutex_destroy(&sb_globals.exec_mutex);

  pthread_mutex_destroy(&thread_start_mutex);

  /* finalize test */
  if (test->ops.done != NULL)
    (*(test->ops.done))();

<<<<<<< HEAD
=======
  /* Delay killing the reporting thread to avoid mutex lock leaks */
  if (report_thread_created)
  {
    if (pthread_cancel(report_thread) || pthread_join(report_thread, NULL))
      log_errno(LOG_FATAL, "Terminating the reporting thread failed.");
  }

>>>>>>> ae40add5
  return sb_globals.error != 0;
}


static sb_test_t *find_test(char *name)
{
  sb_list_item_t *pos;
  sb_test_t      *test;

  SB_LIST_FOR_EACH(pos, &tests)
  {
    test = SB_LIST_ENTRY(pos, sb_test_t, listitem);
    if (!strcmp(test->sname, name))
      return test;
  }

  return NULL;
}


static int init(void)
{
  option_t *opt;
  char     *s;
  char     *tmp;
  
  sb_globals.num_threads = sb_get_value_int("num-threads");
  if (sb_globals.num_threads <= 0)
  {
    log_text(LOG_FATAL, "Invalid value for --num-threads: %d.\n", sb_globals.num_threads);
    return 1;
  }
  sb_globals.max_requests = sb_get_value_int("max-requests");
  sb_globals.max_time = sb_get_value_int("max-time");
  if (!sb_globals.max_requests && !sb_globals.max_time)
    log_text(LOG_WARNING, "WARNING: Both max-requests and max-time are 0, running endless test");

  if (sb_globals.max_time > 0)
  {
    /* Parse the --forced-shutdown value */
    tmp = sb_get_value_string("forced-shutdown");
    if (tmp == NULL)
    {
      sb_globals.force_shutdown = 1;
      sb_globals.timeout = sb_globals.max_time / 20;
    }
    else if (strcasecmp(tmp, "off"))
    {
      char *endptr;
    
      sb_globals.force_shutdown = 1;
      sb_globals.timeout = (unsigned int)strtol(tmp, &endptr, 10);
      if (*endptr == '%')
        sb_globals.timeout = (unsigned int)(sb_globals.timeout *
                                            (double)sb_globals.max_time / 100);
      else if (*tmp == '\0' || *endptr != '\0')
      {
        log_text(LOG_FATAL, "Invalid value for --forced-shutdown: '%s'", tmp);
        return 1;
      }
    }
    else
      sb_globals.force_shutdown = 0;
  }
  
  sb_globals.op_timers = (sb_timer_t *)malloc(sb_globals.num_threads * 
                                              sizeof(sb_timer_t));
  threads = (sb_thread_ctxt_t *)malloc(sb_globals.num_threads * 
                                       sizeof(sb_thread_ctxt_t));
  if (sb_globals.op_timers == NULL || threads == NULL)
  {
    log_text(LOG_FATAL, "Memory allocation failure.\n");
    return 1;
  }

  thread_stack_size = sb_get_value_size("thread-stack-size");
  if (thread_stack_size <= 0)
  {
    log_text(LOG_FATAL, "Invalid value for thread-stack-size: %d.\n", thread_stack_size);
    return 1;
  }

  sb_globals.debug = sb_get_value_flag("debug");
  /* Automatically set logger verbosity to 'debug' */
  if (sb_globals.debug)
  {
    opt = sb_find_option("verbosity");
    if (opt != NULL)
      set_option(opt->name, "5", opt->type);
  }
  
  sb_globals.validate = sb_get_value_flag("validate");

  rand_init = sb_get_value_flag("rand-init"); 
  rand_seed = sb_get_value_int("rand-seed"); 
  if (rand_init && rand_seed)
  {
    log_text(LOG_FATAL, "Cannot set both --rand-init and --rand-seed");
    return 1;
  }

  s = sb_get_value_string("rand-type");
  if (!strcmp(s, "uniform"))
  {
    rand_type = DIST_TYPE_UNIFORM;
    rand_func = &sb_rand_uniform;
  }
  else if (!strcmp(s, "gaussian"))
  {
    rand_type = DIST_TYPE_GAUSSIAN;
    rand_func = &sb_rand_gaussian;
  }
  else if (!strcmp(s, "special"))
  {
    rand_type = DIST_TYPE_SPECIAL;
    rand_func = &sb_rand_special;
  }
  else
  {
    log_text(LOG_FATAL, "Invalid random numbers distribution: %s.", s);
    return 1;
  }

  rand_iter = sb_get_value_int("rand-spec-iter");
  rand_pct = sb_get_value_int("rand-spec-pct");
  rand_res = sb_get_value_int("rand-spec-res");

  sb_globals.tx_rate = sb_get_value_int("tx-rate");
  sb_globals.tx_jitter = sb_get_value_int("tx-jitter");
  sb_globals.report_interval =
    sb_get_value_int("report-interval");
  
  return 0;
}


int main(int argc, char *argv[])
{
  char      *testname;
  sb_test_t *test = NULL;
  
  /* Initialize options library */
  sb_options_init();

  /* First register the logger */
  if (log_register())
    exit(1);

  /* Register available tests */
  if (register_tests())
  {
    fprintf(stderr, "Failed to register tests.\n");
    exit(1);
  }

  /* Parse command line arguments */
  if (parse_arguments(argc,argv))
  {
    print_usage();
    exit(1);
  }

  if (sb_globals.command == SB_COMMAND_VERSION || sb_get_value_flag("version"))
  {
    printf("%s\n", VERSION_STRING);
    exit(0);
  }
  
  if (sb_globals.command == SB_COMMAND_NULL)
  {
    fprintf(stderr, "Missing required command argument.\n");
    print_usage();
    exit(1);
  }

  /* Initialize global variables and logger */
  if (init() || log_init())
    exit(1);
  
  print_header();

  testname = sb_get_value_string("test");
  if (testname != NULL)
  {
    test = find_test(testname);
    
    /* Check if the testname is a script filename */
    if (test == NULL)
      test = script_load(testname);
  }

  /* 'help' command */
  if (sb_globals.command == SB_COMMAND_HELP)
  {
    if (test == NULL)
      print_usage();
    else
    {
      if (test->args != NULL)
      {
        printf("%s options:\n", test->sname);
        sb_print_options(test->args);
      }
      if (test->cmds.help != NULL)
        test->cmds.help();
      else
        fprintf(stderr, "No help available for test '%s'.\n",
                test->sname);
    }
    exit(0);
  }

  if (testname == NULL)
  {
    fprintf(stderr, "Missing required argument: --test.\n");
    print_usage();
    exit(1);
  }

  if (test == NULL)
  {
      fprintf(stderr, "Invalid test name: %s.\n", testname);
      exit(1);
  }
  
  /* 'prepare' command */
  if (sb_globals.command == SB_COMMAND_PREPARE)
  {
    if (test->cmds.prepare == NULL)
    {
      fprintf(stderr, "'%s' test does not have the 'prepare' command.\n",
              test->sname);
      exit(1);
    }

    return test->cmds.prepare();
  }

  /* 'cleanup' command */
  if (sb_globals.command == SB_COMMAND_CLEANUP)
  {
    if (test->cmds.cleanup == NULL)
    {
      fprintf(stderr, "'%s' test does not have the 'cleanup' command.\n",
              test->sname);
      exit(1);
    }

    exit(test->cmds.cleanup());
  }
  
  /* 'run' command */
  current_test = test;
#ifdef HAVE_ALARM
  signal(SIGALRM, sigalrm_handler);
#endif
  if (run_test(test))
    exit(1);

  /* Uninitialize logger */
  log_done();
  
  exit(0);
}

/*
  Return random number in specified range with distribution specified
  with the --rand-type command line option
*/

int sb_rand(int a, int b)
{
  return rand_func(a,b);
}

/* uniform distribution */

int sb_rand_uniform(int a, int b)
{
  return a + sb_rnd() % (b - a + 1);
}

/* gaussian distribution */

int sb_rand_gaussian(int a, int b)
{
  int          sum;
  unsigned int i, t;

  t = b - a + 1;
  for(i=0, sum=0; i < rand_iter; i++)
    sum += sb_rnd() % t;
  
  return a + sum / rand_iter;
}

/* 'special' distribution */

int sb_rand_special(int a, int b)
{
  int          sum = 0;
  unsigned int i;
  unsigned int d;
  unsigned int t;
  unsigned int res;
  unsigned int range_size;
  
  if (a >= b)
    return 0;

  t = b - a + 1;
  
  /* Increase range size for special values. */
  range_size = t * (100 / (100 - rand_res));
  
  /* Generate uniformly distributed one at this stage  */
  res = sb_rnd() % range_size;
  
  /* For first part use gaussian distribution */
  if (res < t)
  {
    for(i = 0; i < rand_iter; i++)
      sum += sb_rnd() % t;
    return a + sum / rand_iter;  
  }

  /*
   * For second part use even distribution mapped to few items 
   * We shall distribute other values near by the center
   */
  d = t * rand_pct / 100;
  if (d < 1)
    d = 1;
  res %= d;
   
  /* Now we have res values in SPECIAL_PCT range of the data */
  res += (t / 2 - t * rand_pct / (100 * 2));
   
  return a + res;
}


/* Generate unique random id */


int sb_rand_uniq(int a, int b)
{
  int res;

  pthread_mutex_lock(&rnd_mutex);
  res = (unsigned int) (rnd_seed % (b - a + 1)) ;
  rnd_seed += LARGE_PRIME;
  pthread_mutex_unlock(&rnd_mutex);

  return res + a;
}


/* Generate random string */


void sb_rand_str(const char *fmt, char *buf)
{
  unsigned int i;

  for (i=0; fmt[i] != '\0'; i++)
  {
    if (fmt[i] == '#')
      buf[i] = sb_rand_uniform('0', '9');
    else if (fmt[i] == '@')
      buf[i] = sb_rand_uniform('a', 'z');
    else
      buf[i] = fmt[i];
  }
}<|MERGE_RESOLUTION|>--- conflicted
+++ resolved
@@ -665,8 +665,6 @@
   if (test->ops.done != NULL)
     (*(test->ops.done))();
 
-<<<<<<< HEAD
-=======
   /* Delay killing the reporting thread to avoid mutex lock leaks */
   if (report_thread_created)
   {
@@ -674,7 +672,6 @@
       log_errno(LOG_FATAL, "Terminating the reporting thread failed.");
   }
 
->>>>>>> ae40add5
   return sb_globals.error != 0;
 }
 
