--- conflicted
+++ resolved
@@ -479,13 +479,10 @@
 
   if (test->ops.thread_done != NULL)
     test->ops.thread_done(thread_id);
-<<<<<<< HEAD
-=======
 
   pthread_mutex_lock(&thread_start_mutex);
   sb_globals.num_running--;
   pthread_mutex_unlock(&thread_start_mutex);
->>>>>>> c33ec004
   
   return NULL; 
 }
@@ -543,14 +540,9 @@
 static int run_test(sb_test_t *test)
 {
   unsigned int i;
-<<<<<<< HEAD
-  int err;
-  
-=======
   int          err;
   pthread_t    report_thread;
 
->>>>>>> c33ec004
   /* initialize test */
   if (test->ops.init != NULL && test->ops.init() != 0)
     return 1;
@@ -589,12 +581,10 @@
   /* Set thread concurrency (required on Solaris) */
   thr_setconcurrency(sb_globals.num_threads);
 #endif
-<<<<<<< HEAD
   
   /* Initialize random seed  */
   rnd_seed = LARGE_PRIME;
   pthread_mutex_init(&rnd_mutex, NULL);
-=======
 
   if (sb_globals.report_interval > 0)
   {
@@ -606,20 +596,14 @@
       return 1;
     }
   }
->>>>>>> c33ec004
 
   /* Starting the test threads */
   for(i = 0; i < sb_globals.num_threads; i++)
   {
     if (sb_globals.error)
       return 1;
-<<<<<<< HEAD
-    if ((err = pthread_create(&(threads[i].thread), &thread_attr, &runner_thread, 
-                              (void*)&(threads[i]))) != 0)
-=======
     if ((err = pthread_create(&(threads[i].thread), &thread_attr,
                               &runner_thread, (void*)(threads + i))) != 0)
->>>>>>> c33ec004
     {
       log_errno(LOG_FATAL, "pthread_create() for thread #%d failed.", i);
       return 1;
@@ -650,14 +634,11 @@
     if (pthread_cancel(report_thread) || pthread_join(report_thread, NULL))
       log_errno(LOG_FATAL, "Terminating the reporting thread failed.");
   }
-<<<<<<< HEAD
-=======
 
 #ifdef HAVE_ALARM
   alarm(0);
 #endif
 
->>>>>>> c33ec004
   log_text(LOG_INFO, "Done.\n");
 
   /* cleanup test */
@@ -775,11 +756,7 @@
   rand_seed = sb_get_value_int("rand-seed"); 
   if (rand_init && rand_seed)
   {
-<<<<<<< HEAD
     log_text(LOG_FATAL, "Cannot set both --rand-init and --rand-seed");
-=======
-    log_text(LOG_FATAL, "Cannot set both --init-rng and --seed-rng\n");
->>>>>>> c33ec004
     return 1;
   }
 
