--- conflicted
+++ resolved
@@ -15,15 +15,8 @@
 # along with this program; if not, write to the Free Software
 # Foundation, Inc., 51 Franklin Street, Fifth Floor, Boston, MA 02110-1301 USA
 
-<<<<<<< HEAD
-=======
-if USE_LUA
-SUBDIRS = lua .
-lua_sources = script_lua.c script_lua.h
-AM_CPPFLAGS += -I$(srcdir)/lua/src -DDATA_PATH=\"$(pkgdatadir)\"
-endif
+AM_CPPFLAGS += -DDATA_PATH=\"$(pkgdatadir)\"
 
->>>>>>> b953dab3
 noinst_LIBRARIES = libsbscript.a
 
 libsbscript_a_SOURCES = sb_script.c sb_script.h script_lua.c script_lua.h