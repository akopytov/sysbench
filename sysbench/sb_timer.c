--- conflicted
+++ resolved
@@ -21,7 +21,6 @@
 
 #ifdef STDC_HEADERS
 # include <stdlib.h>
-# include <string.h>
 #endif
 
 #ifdef HAVE_STRING_H
@@ -211,13 +210,9 @@
 {
   sb_timer_t t;
 
-<<<<<<< HEAD
   /* Initialize to avoid warnings */
   memset(&t, 0, sizeof(sb_timer_t));
 
-=======
-  memset(&t, 0, sizeof(sb_timer_t));
->>>>>>> 55389ac7
   t.elapsed = t1->elapsed + t2->elapsed;
   t.sum_time = t1->sum_time+t2->sum_time;
   t.events = t1->events+t2->events;
