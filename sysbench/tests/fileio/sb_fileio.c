/* Copyright (C) 2004 MySQL AB

   This program is free software; you can redistribute it and/or modify
   it under the terms of the GNU General Public License as published by
   the Free Software Foundation; either version 2 of the License, or
   (at your option) any later version.

   This program is distributed in the hope that it will be useful,
   but WITHOUT ANY WARRANTY; without even the implied warranty of
   MERCHANTABILITY or FITNESS FOR A PARTICULAR PURPOSE.  See the
   GNU General Public License for more details.

   You should have received a copy of the GNU General Public License
   along with this program; if not, write to the Free Software
   Foundation, Inc., 59 Temple Place, Suite 330, Boston, MA  02111-1307  USA
*/

#ifdef HAVE_CONFIG_H
# include "config.h"
#endif

#ifdef _WIN32
#include "sb_win.h"
#endif

#ifdef STDC_HEADERS
# include <stdio.h>
# include <stdlib.h>
#endif

#ifdef HAVE_UNISTD_H 
# include <unistd.h>
# include <sys/types.h>
#endif
#ifdef HAVE_SYS_STAT_H
# include <sys/stat.h>
#endif
#ifdef HAVE_FCNTL_H
# include <fcntl.h>
#endif
#ifdef HAVE_ERRNO_H
# include <errno.h>
#endif
#ifdef HAVE_LIBAIO
# include <libaio.h>
#endif
#ifdef HAVE_SYS_MMAN_H
# include <sys/mman.h>
#endif
#ifdef _WIN32
# include <io.h>
# include <fcntl.h>
# include <sys/stat.h>
# define S_IRUSR _S_IREAD
# define S_IWUSR _S_IWRITE
# define HAVE_MMAP
#endif

#include "sysbench.h"
#include "crc32.h"
#include "sb_percentile.h"

/* Lengths of the checksum and the offset fields in a block */
#define FILE_CHECKSUM_LENGTH sizeof(int)
#define FILE_OFFSET_LENGTH sizeof(long)

#ifdef _WIN32
typedef HANDLE FILE_DESCRIPTOR;
#define VALID_FILE(fd) (fd != INVALID_HANDLE_VALUE)
#define SB_INVALID_FILE INVALID_HANDLE_VALUE
#define FD_FMT "%p"
#define MAP_SHARED 0
#define PROT_READ  1
#define PROT_WRITE 2
#define MAP_FAILED NULL

void *mmap(void *addr, size_t len, int prot, int flags,
            FILE_DESCRIPTOR fd, long long off);
int munmap(void *addr, size_t size);
#else
typedef int FILE_DESCRIPTOR;
#define VALID_FILE(fd) (fd >= 0)
#define SB_INVALID_FILE (-1)
#define FD_FMT "%d"
#endif

/* Supported operations in request */
typedef enum
{
  MODE_READ,
  MODE_WRITE,
  MODE_REWRITE,
  MODE_RND_READ,
  MODE_RND_WRITE,
  MODE_RND_RW,
  MODE_MIXED
} file_test_mode_t;

/* fsync modes */
typedef enum
{
  FSYNC_ALL,
  FSYNC_DATA
} file_fsync_mode_t;

/* File I/O modes */
typedef enum
{
  FILE_IO_MODE_SYNC,
  FILE_IO_MODE_ASYNC,
  FILE_IO_MODE_MMAP
} file_io_mode_t;

typedef enum {
  SB_FILE_FLAG_NORMAL,
  SB_FILE_FLAG_SYNC,
  SB_FILE_FLAG_DSYNC,
  SB_FILE_FLAG_DIRECTIO
} file_flags_t;

#ifdef HAVE_LIBAIO
/* Per-thread async I/O context */
typedef struct
{
  io_context_t    io_ctxt;      /* AIO context */
  unsigned int    nrequests;    /* Current number of queued I/O requests */
  struct io_event *events;      /* Array of events */
} sb_aio_context_t;

/* Async I/O operation */
typedef struct
{
  struct iocb   iocb; 
  sb_file_op_t  type;
  ssize_t       len;
} sb_aio_oper_t;

static sb_aio_context_t *aio_ctxts;
#endif

/* Test options */
static unsigned int      num_files;
static long long         total_size;
static long long         file_size;
static int               file_block_size;
static file_flags_t      file_extra_flags;
static int               file_fsync_freq;
static int               file_fsync_all;
static int               file_fsync_end;
static file_fsync_mode_t file_fsync_mode;
static float             file_rw_ratio;
static int               file_merged_requests;
static long long         file_max_request_size;
static file_io_mode_t    file_io_mode;
#ifdef HAVE_LIBAIO
static unsigned int      file_async_backlog;
#endif

/* statistical and other "local" variables */
static long long       position;      /* current position in file */
static unsigned int    current_file;  /* current file */
static unsigned int    fsynced_file;  /* file number to be fsynced (periodic) */
static unsigned int    fsynced_file2; /* fsyncing in the end */

static int is_dirty;               /* any writes after last fsync series ? */
static int read_ops;
static int real_read_ops;
static int write_ops;
static int real_write_ops;
static int other_ops;
static int last_other_ops;
static unsigned int req_performed; /* number of requests done */
static unsigned long long bytes_read;
static unsigned long long last_bytes_read;
static unsigned long long bytes_written;
static unsigned long long last_bytes_written;

static const double megabyte = 1024.0 * 1024.0;

#ifdef HAVE_MMAP
/* Array of file mappings */
static void          **mmaps;
static unsigned long file_page_mask;
#endif

/* Array of file descriptors */
static FILE_DESCRIPTOR *files;

/* Buffer for all I/O operations */
static void *buffer;

/* test mode type */
static file_test_mode_t test_mode;

/* Previous request needed for validation */
static sb_file_request_t prev_req;

/* Percentile stats for --report-interval */
static sb_percentile_t local_percentile;

static sb_arg_t fileio_args[] = {
  {"file-num", "number of files to create", SB_ARG_TYPE_INT, "128"},
  {"file-block-size", "block size to use in all IO operations", SB_ARG_TYPE_INT, "16384"},
  {"file-total-size", "total size of files to create", SB_ARG_TYPE_SIZE, "2G"},
  {"file-test-mode", "test mode {seqwr, seqrewr, seqrd, rndrd, rndwr, rndrw}",
   SB_ARG_TYPE_STRING, NULL},
  {"file-io-mode", "file operations mode {sync,async,fastmmap,slowmmap}", SB_ARG_TYPE_STRING, "sync"},
#ifdef HAVE_LIBAIO
  {"file-async-backlog", "number of asynchronous operatons to queue per thread", SB_ARG_TYPE_INT, "128"},
#endif
  {"file-extra-flags", "additional flags to use on opening files {sync,dsync,direct}",
   SB_ARG_TYPE_STRING, ""},
  {"file-fsync-freq", "do fsync() after this number of requests (0 - don't use fsync())",
   SB_ARG_TYPE_INT, "100"},
  {"file-fsync-all", "do fsync() after each write operation", SB_ARG_TYPE_FLAG, "off"},
  {"file-fsync-end", "do fsync() at the end of test", SB_ARG_TYPE_FLAG, "on"},
  {"file-fsync-mode", "which method to use for synchronization {fsync, fdatasync}",
   SB_ARG_TYPE_STRING, "fsync"},
  {"file-merged-requests", "merge at most this number of IO requests if possible (0 - don't merge)",
   SB_ARG_TYPE_INT, "0"},
  {"file-rw-ratio", "reads/writes ratio for combined test", SB_ARG_TYPE_FLOAT, "1.5"},

  {NULL, NULL, SB_ARG_TYPE_NULL, NULL}
};

/* fileio test commands */
static int file_cmd_prepare(void);
static int file_cmd_cleanup(void);

/* fileio test operations */
static int file_init(void);
static void file_print_mode(void);
static int file_prepare(void);
static sb_request_t file_get_request(void);
static int file_execute_request(sb_request_t *, int);
#ifdef HAVE_LIBAIO
static int file_thread_done(int);
#endif
static int file_done(void);
static void file_print_stats(sb_stat_t);

static sb_test_t fileio_test =
{
  "fileio",
  "File I/O test",  
  {
    file_init,
    file_prepare,
    NULL,
    file_print_mode,
    file_get_request,
    file_execute_request,
    file_print_stats,
#ifdef HAVE_LIBAIO
     file_thread_done,
#else
     NULL,
#endif
    NULL,
    file_done
  },
  {
   NULL,
   file_cmd_prepare,
   NULL,
   file_cmd_cleanup
  },
  fileio_args,
  {0,0}
};


static int create_files(void);
static int remove_files(void);
static int parse_arguments(void);
static void clear_stats(void);
static void init_vars(void);
static sb_request_t file_get_seq_request(void);
static sb_request_t file_get_rnd_request(void);
static void check_seq_req(sb_file_request_t *, sb_file_request_t *);
static const char *get_io_mode_str(file_io_mode_t mode);
static const char *get_test_mode_str(file_test_mode_t mode);
static void file_fill_buffer(unsigned char *, unsigned int, size_t);
static int file_validate_buffer(unsigned char  *, unsigned int, size_t);

/* File operation wrappers */
static int file_fsync(unsigned int, int);
static ssize_t file_pread(unsigned int, void *, ssize_t, long long, int);
static ssize_t file_pwrite(unsigned int, void *, ssize_t, long long, int);
#ifdef HAVE_LIBAIO
static int file_async_init(void);
static int file_async_done(void);
static int file_submit_or_wait(struct iocb *, sb_file_op_t, ssize_t, int);
static int file_wait(int, long);
#endif
#ifdef HAVE_MMAP
static int file_mmap_prepare(void);
static int file_mmap_done(void);
#endif

/* Portability wrappers */
static unsigned long sb_getpagesize(void);
static unsigned long sb_get_allocation_granularity(void);
static void *sb_memalign(size_t size);
static void sb_free_memaligned(void *buf);
static FILE_DESCRIPTOR sb_open(const char *name);

int register_test_fileio(sb_list_t *tests)
{
  SB_LIST_ADD_TAIL(&fileio_test.listitem, tests);

  return 0;
}


int file_init(void)
{
  if (parse_arguments())
    return 1;
  
  files = (FILE_DESCRIPTOR *)malloc(num_files * sizeof(FILE_DESCRIPTOR));
  if (files == NULL)
  {
    log_text(LOG_FATAL, "Memory allocation failure.");
    return 1;
  }

#ifdef HAVE_LIBAIO
  if (file_async_init())
    return 1;
#endif

  init_vars();
  clear_stats();

  if (sb_percentile_init(&local_percentile, 100000, 1.0, 1e13))
    return 1;

  return 0;
}


int file_prepare(void)
{
  unsigned int  i;
  char          file_name[512];

  for (i=0; i < num_files; i++)
  {
    snprintf(file_name, sizeof(file_name), "test_file.%d",i);
    /* remove test files for creation test if they exist */
    if (test_mode == MODE_WRITE)  
      unlink(file_name);

    log_text(LOG_DEBUG, "Opening file: %s", file_name);
    files[i] = sb_open(file_name);
    if (!VALID_FILE(files[i]))
    {
      log_errno(LOG_FATAL, "Cannot open file");
      return 1; 
    }
  }

#ifdef HAVE_MMAP
  if (file_mmap_prepare())
    return 1;
#endif

  return 0; 
}


int file_done(void)
{
  unsigned int  i;
  
  for (i = 0; i < num_files; i++)
#ifndef _WIN32
    close(files[i]);
#else
    CloseHandle(files[i]);
#endif

#ifdef HAVE_LIBAIO
  if (file_async_done())
    return 1;
#endif

#ifdef HAVE_MMAP
  if (file_mmap_done())
    return 1;
#endif

  if (buffer != NULL)
    sb_free_memaligned(buffer);

  sb_percentile_done(&local_percentile);

  return 0;
}

sb_request_t file_get_request(void)
{
  if (test_mode == MODE_WRITE || test_mode == MODE_REWRITE ||
      test_mode == MODE_READ)
    return file_get_seq_request();
  
  
  return file_get_rnd_request();
}


/* Get sequential read or write request */


sb_request_t file_get_seq_request(void)
{
  sb_request_t         sb_req;
  sb_file_request_t    *file_req = &sb_req.u.file_request;

  sb_req.type = SB_REQ_TYPE_FILE;
  SB_THREAD_MUTEX_LOCK();
  
  /* assume function is called with correct mode always */
  if (test_mode == MODE_WRITE || test_mode == MODE_REWRITE)
    file_req->operation = FILE_OP_TYPE_WRITE;
  else     
    file_req->operation = FILE_OP_TYPE_READ;

  /* Do final fsync on all files and quit if we are done */
  if (sb_globals.max_requests > 0 && req_performed >= sb_globals.max_requests)
  {
    /* no fsync for reads */
    if (file_fsync_end && file_req->operation == FILE_OP_TYPE_WRITE &&
        fsynced_file2 < num_files)
    {
      file_req->file_id = fsynced_file2;
      file_req->pos = 0;
      file_req->size = 0;
      file_req->operation = FILE_OP_TYPE_FSYNC;
      fsynced_file2++;
    }
    else 
      sb_req.type = SB_REQ_TYPE_NULL;

    SB_THREAD_MUTEX_UNLOCK();
    return sb_req;
  }

  /* See whether it's time to fsync file(s) */
  if (file_fsync_freq != 0 && file_req->operation == FILE_OP_TYPE_WRITE &&
      is_dirty && req_performed % file_fsync_freq == 0)
  {
    file_req->operation = FILE_OP_TYPE_FSYNC;
    file_req->file_id = fsynced_file;
    file_req->pos = 0;
    file_req->size = 0;
    fsynced_file++;
    if (fsynced_file == num_files)
    {
      fsynced_file = 0;
      is_dirty = 0;
    }

    SB_THREAD_MUTEX_UNLOCK();
    return sb_req;
  }

  req_performed++;

  if (file_req->operation == FILE_OP_TYPE_WRITE)
    is_dirty = 1;

  /* Rewind to the first file if all files are processed */
  if (current_file == num_files)
  {
    position= 0;
    current_file= 0;
  }
  
  if (file_merged_requests > 0)
  {
    if (position + file_max_request_size <= file_size)
      file_req->size = file_max_request_size;
    else
      file_req->size = file_size - position;
    file_req->file_id = current_file;
    file_req->pos = position;
  }
  else
  {
    file_req->size = file_block_size;
    file_req->file_id = current_file;
    file_req->pos = position;
  }

  position += file_req->size;

  /* scroll to the next file if not already out of bound */
  if (position == file_size)
  {
    current_file++;
    position=0;

    if (sb_globals.validate)
    {
      check_seq_req(&prev_req, file_req);
      prev_req = *file_req;
    }
    
    SB_THREAD_MUTEX_UNLOCK(); 
    return sb_req; /* This request is valid even for last file */
  }      
  
  SB_THREAD_MUTEX_UNLOCK(); 

  if (sb_globals.validate)
  {
    check_seq_req(&prev_req, file_req);
    prev_req = *file_req;
  }
  
  return sb_req;    
}


/* Request generatior for random tests */


sb_request_t file_get_rnd_request(void)
{
  sb_request_t         sb_req;
  sb_file_request_t    *file_req = &sb_req.u.file_request;
  unsigned int         randnum;
  unsigned long long   tmppos;
  int                  real_mode = test_mode;
  int                  mode = test_mode;
  
  sb_req.type = SB_REQ_TYPE_FILE;
  SB_THREAD_MUTEX_LOCK(); 
  
  /*
    Convert mode for combined tests. Locking to get consistent values
    We have to use "real" values for mixed test  
  */
  if (test_mode==MODE_RND_RW)
  {
    if ((double)(real_read_ops + 1) / (real_write_ops + 1) < file_rw_ratio)
      mode=MODE_RND_READ;
    else
      mode=MODE_RND_WRITE;
  }

  /* fsync all files (if requested by user) as soon as we are done */
  if (sb_globals.max_requests > 0 && req_performed >= sb_globals.max_requests)
  {
    if (file_fsync_end != 0 &&
        (real_mode == MODE_RND_WRITE || real_mode == MODE_RND_RW ||
         real_mode == MODE_MIXED))
    {
      if(fsynced_file2 < num_files)
      {
        file_req->file_id = fsynced_file2;
        file_req->operation = FILE_OP_TYPE_FSYNC;
        file_req->pos = 0;
        file_req->size = 0;
        fsynced_file2++;

        SB_THREAD_MUTEX_UNLOCK();        
        return sb_req;
      }
    }
    sb_req.type = SB_REQ_TYPE_NULL;

    SB_THREAD_MUTEX_UNLOCK();        
    return sb_req;
  }

  /*
    is_dirty is only set if writes are done and cleared after all files
    are synced
  */
  if (file_fsync_freq != 0 && is_dirty)
  {
    if (req_performed % file_fsync_freq == 0)
    {
      file_req->operation = FILE_OP_TYPE_FSYNC;  
      file_req->file_id = fsynced_file;
      file_req->pos = 0;
      file_req->size = 0;
      fsynced_file++;
      if (fsynced_file == num_files)
      {
        fsynced_file = 0;
        is_dirty = 0;
      }

      SB_THREAD_MUTEX_UNLOCK();
      return sb_req;
    }
  }

  randnum=sb_rnd();
  if (mode==MODE_RND_WRITE) /* mode shall be WRITE or RND_WRITE only */
    file_req->operation = FILE_OP_TYPE_WRITE;
  else     
    file_req->operation = FILE_OP_TYPE_READ;

  tmppos = (long long)((double)randnum / (double)SB_MAX_RND * (double)(total_size));
  tmppos = tmppos - (tmppos % (long long)file_block_size);
  file_req->file_id = (int)(tmppos / (long long)file_size);
  file_req->pos = (long long)(tmppos % (long long)file_size);
  file_req->size = file_block_size;

  req_performed++;
  if (file_req->operation == FILE_OP_TYPE_WRITE) 
    is_dirty = 1;

  SB_THREAD_MUTEX_UNLOCK();        
  return sb_req;
}


int file_execute_request(sb_request_t *sb_req, int thread_id)
{
  FILE_DESCRIPTOR    fd;
  sb_file_request_t *file_req = &sb_req->u.file_request;
  log_msg_t          msg;
  log_msg_oper_t     op_msg;

  if (sb_globals.debug)
  {
    log_text(LOG_DEBUG,
             "Executing request, operation: %d, file_id: %d, pos: %d, "
             "size: %d",
             file_req->operation,
             file_req->file_id,
             (int)file_req->pos,
             (int)file_req->size);
  }
  
  /* Check request parameters */
  if (file_req->file_id > num_files)
  {
    log_text(LOG_FATAL, "Incorrect file id in request: %u", file_req->file_id);
    return 1;
  }
  if (file_req->pos + file_req->size > file_size)
  {
    log_text(LOG_FATAL, "Too large position discovered in request!");
    return 1;
  }
  fd = files[file_req->file_id];
  /* Prepare log message */
  msg.type = LOG_MSG_TYPE_OPER;
  msg.data = &op_msg;

  switch (file_req->operation) {
    case FILE_OP_TYPE_NULL:
      log_text(LOG_FATAL, "Execute of NULL request called !, aborting");
      return 1;
    case FILE_OP_TYPE_WRITE:

      /* Store checksum and offset in a buffer when in validation mode */
      if (sb_globals.validate)
        file_fill_buffer(buffer, file_req->size, file_req->pos);
                         
      LOG_EVENT_START(msg, thread_id);
      if(file_pwrite(file_req->file_id, buffer, file_req->size, file_req->pos,
                     thread_id)
         != (ssize_t)file_req->size)
      {
        log_errno(LOG_FATAL, "Failed to write file! file: " FD_FMT " pos: %lld", 
                  fd, (long long)file_req->pos);
        return 1;
      }

      /* Check if we have to fsync each write operation */
      if (file_fsync_all)
      {
        if (file_fsync(file_req->file_id, thread_id))
        {
          log_errno(LOG_FATAL, "Failed to fsync file! file: " FD_FMT, fd);
          return 1;
        }
      }

      LOG_EVENT_STOP(msg, thread_id);

      sb_percentile_update(&local_percentile,
                           sb_timer_value(&timers[thread_id]));

      SB_THREAD_MUTEX_LOCK();
      write_ops++;
      real_write_ops++;
      bytes_written += file_req->size;
      if (file_fsync_all)
        other_ops++;
      SB_THREAD_MUTEX_UNLOCK();

      break;
    case FILE_OP_TYPE_READ:
      LOG_EVENT_START(msg, thread_id);
      if(file_pread(file_req->file_id, buffer, file_req->size, file_req->pos,
                    thread_id)
         != (ssize_t)file_req->size)
      {
        log_errno(LOG_FATAL, "Failed to read file! file: " FD_FMT " pos: %lld",
                  fd, (long long)file_req->pos);
        return 1;
      }
      LOG_EVENT_STOP(msg, thread_id);

      sb_percentile_update(&local_percentile,
                           sb_timer_value(&timers[thread_id]));

      /* Validate block if run with validation enabled */
      if (sb_globals.validate &&
          file_validate_buffer(buffer, file_req->size, file_req->pos))
      {
        log_text(LOG_FATAL,
          "Validation failed on file " FD_FMT ", block offset 0x%x, exiting...",
           file_req->file_id, file_req->pos);
        return 1;
      }
      
      SB_THREAD_MUTEX_LOCK();
      read_ops++;
      real_read_ops++;
      bytes_read += file_req->size;

      SB_THREAD_MUTEX_UNLOCK();

      break;
    case FILE_OP_TYPE_FSYNC:
      /* Ignore fsync requests if we are already fsync'ing each operation */
      if (file_fsync_all)
        break;
      if(file_fsync(file_req->file_id, thread_id))
      {
        log_errno(LOG_FATAL, "Failed to fsync file! id: %u fd: " FD_FMT,
                  file_req->file_id, fd);
        return 1;
      }
    
      SB_THREAD_MUTEX_LOCK();
      other_ops++;
      SB_THREAD_MUTEX_UNLOCK();
    
      break;         
    default:
      log_text(LOG_FATAL, "Execute of UNKNOWN file request type called (%d)!, "
               "aborting", file_req->operation);
      return 1;
  }
  return 0;

}


void file_print_mode(void)
{
  char sizestr[16];
  
  log_text(LOG_NOTICE, "Extra file open flags: %x", file_extra_flags);
  log_text(LOG_NOTICE, "%d files, %sb each", num_files,
           sb_print_value_size(sizestr, sizeof(sizestr), file_size));
  log_text(LOG_NOTICE, "%sb total file size",
           sb_print_value_size(sizestr, sizeof(sizestr),
                               file_size * num_files));
  log_text(LOG_NOTICE, "Block size %sb",
           sb_print_value_size(sizestr, sizeof(sizestr), file_block_size));
  if (file_merged_requests > 0)
    log_text(LOG_NOTICE, "Merging requests  up to %sb for sequential IO.",
             sb_print_value_size(sizestr, sizeof(sizestr),
                                 file_max_request_size));

  switch (test_mode)
  {
    case MODE_RND_WRITE:
    case MODE_RND_READ:
    case MODE_RND_RW:
      log_text(LOG_NOTICE, "Number of IO requests: %d",
               sb_globals.max_requests);
      log_text(LOG_NOTICE,
               "Read/Write ratio for combined random IO test: %2.2f",
               file_rw_ratio);
      break;
    default:
      break;
  }

  if (file_fsync_freq > 0)
    log_text(LOG_NOTICE,
             "Periodic FSYNC enabled, calling fsync() each %d requests.",
             file_fsync_freq);

  if (file_fsync_end)
    log_text(LOG_NOTICE, "Calling fsync() at the end of test, Enabled.");

  if (file_fsync_all)
    log_text(LOG_NOTICE, "Calling fsync() after each write operation.");

  log_text(LOG_NOTICE, "Using %s I/O mode", get_io_mode_str(file_io_mode));

  if (sb_globals.validate)
    log_text(LOG_NOTICE, "Using checksums validation.");
  
  log_text(LOG_NOTICE, "Doing %s test", get_test_mode_str(test_mode));
}


/* Print test statistics */


void file_print_stats(sb_stat_t type)
{
  double seconds;
  char   s1[16], s2[16], s3[16], s4[16];
  unsigned long long diff_read;
  unsigned long long diff_written;
  unsigned long long diff_other_ops;

  switch (type) {
  case SB_STAT_INTERMEDIATE:
    {
      SB_THREAD_MUTEX_LOCK();

      seconds = NS2SEC(sb_timer_split(&sb_globals.exec_timer));

      diff_read = bytes_read - last_bytes_read;
      diff_written = bytes_written - last_bytes_written;
      diff_other_ops = other_ops - last_other_ops;

      last_bytes_read = bytes_read;
      last_bytes_written = bytes_written;
      last_other_ops = other_ops;

      SB_THREAD_MUTEX_UNLOCK();

      log_timestamp(LOG_NOTICE, &sb_globals.exec_timer,
                    "reads: %4.2f MB/s writes: %4.2f MB/s fsyncs: %4.2f/s "
                    "response time: %4.2fms (%u%%)",
                    diff_read / megabyte / seconds,
                    diff_written / megabyte / seconds,
                    diff_other_ops / seconds,
                    NS2MS(sb_percentile_calculate(&local_percentile,
                                                  sb_globals.percentile_rank)),
                    sb_globals.percentile_rank);

      sb_percentile_reset(&local_percentile);

      break;
    }

  case SB_STAT_CUMULATIVE:
    seconds = NS2SEC(sb_timer_split(&sb_globals.cumulative_timer1));

    log_text(LOG_NOTICE,
             "Operations performed:  %d reads, %d writes, %d Other = %d Total",
             read_ops, write_ops, other_ops, read_ops + write_ops + other_ops);
    log_text(LOG_NOTICE, "Read %sb  Written %sb  Total transferred %sb  "
             "(%sb/sec)",
             sb_print_value_size(s1, sizeof(s1), bytes_read),
             sb_print_value_size(s2, sizeof(s2), bytes_written),
             sb_print_value_size(s3, sizeof(s3), bytes_read + bytes_written),
             sb_print_value_size(s4, sizeof(s4),
                                 (bytes_read + bytes_written) / seconds));
    log_text(LOG_NOTICE, "%8.2f Requests/sec executed",
             (read_ops + write_ops) / seconds);
    clear_stats();

    break;
  }
}


/* Return name for I/O mode */


const char *get_io_mode_str(file_io_mode_t mode)
{
  switch (mode) {
    case FILE_IO_MODE_SYNC:
      return "synchronous";
    case FILE_IO_MODE_ASYNC:
      return "asynchronous";
    case FILE_IO_MODE_MMAP:
#if SIZEOF_SIZE_T == 4
      return "slow mmaped";
#else
      return "fast mmaped";
#endif
    default:
      break;
  }

  return "(unknown)";
}


/* Return name for test mode */


const char *get_test_mode_str(file_test_mode_t mode)
{
  switch (mode) {
    case MODE_WRITE:
      return "sequential write (creation)";
    case MODE_REWRITE:
      return "sequential rewrite";
    case MODE_READ:
      return "sequential read";
    case MODE_RND_READ:
      return "random read"; 
    case MODE_RND_WRITE:
      return "random write";
    case MODE_RND_RW:
      return "random r/w";
    case MODE_MIXED:
      return "mixed";
    default:
      break;
  }
  
  return "(unknown)";
}


/* Create files of necessary size for test */


int create_files(void)
{
  unsigned int       i;
  int                fd;
  char               file_name[512];
  long long          offset;
  long long          written = 0;
  sb_timer_t         t;
  double             seconds;

  log_text(LOG_NOTICE, "%d files, %ldKb each, %ldMb total", num_files,
           (long)(file_size / 1024),
           (long)((file_size * num_files) / (1024 * 1024)));
<<<<<<< HEAD
  log_text(LOG_NOTICE, "Creating files for the test...");
  log_text(LOG_NOTICE, "Extra file open flags: %x", file_extra_flags);
  for (i=0; i < num_files; i++) {
=======
  log_text(LOG_INFO, "Creating files for the test...");
  log_text(LOG_INFO, "Extra file open flags: %x", file_extra_flags);

  sb_timer_init(&t);
  sb_timer_start(&t);

  for (i=0; i < num_files; i++)
  {
>>>>>>> 82c96ff6
    snprintf(file_name, sizeof(file_name), "test_file.%d",i);

    fd = open(file_name, O_CREAT | O_WRONLY | file_extra_flags,
              S_IRUSR | S_IWUSR);
    if (fd < 0)
    {
      log_errno(LOG_FATAL, "Can't open file");
      return 1; 
    }

#ifndef _WIN32
    offset = (long long) lseek(fd, 0, SEEK_END);
#else
    offset = (long long) _lseeki64(fd, 0, SEEK_END);
#endif

    if (offset >= file_size)
      log_text(LOG_INFO, "Reusing existing file %s", file_name);
    else if (offset > 0)
      log_text(LOG_INFO, "Extending existing file %s", file_name);
    else
      log_text(LOG_INFO, "Creating file %s", file_name);

    for (; offset < file_size;
         written += file_block_size, offset += file_block_size)
    {
      /*
        If in validation mode, fill buffer with random values
        and write checksum
      */
      if (sb_globals.validate)
        file_fill_buffer(buffer, file_block_size, offset);
                         
      if (write(fd, buffer, file_block_size) < 0)
        goto error;
    }
    
    /* fsync files to prevent cache flush from affecting test results */
#ifndef _WIN32
    fsync(fd);
#else
    _commit(fd);
#endif
    close(fd);
  }

  sb_timer_stop(&t);
  seconds = NS2SEC(sb_timer_value(&t));

  if (written > 0)
    log_text(LOG_INFO, "%llu bytes written in %.2f seconds (%.2f MB/sec).",
             written, seconds,
             (double) (written / megabyte) / seconds);
  else
    log_text(LOG_INFO, "No bytes written.");

  return 0;

 error:
  log_errno(LOG_FATAL, "Failed to write file!");
  close(fd);
  return 1;
}


/* Remove test files */


int remove_files(void)
{
  unsigned int i;
  char         file_name[512];
  
  log_text(LOG_NOTICE, "Removing test files...");
  
  for (i = 0; i < num_files; i++)
  {
    snprintf(file_name, sizeof(file_name), "test_file.%d",i);
    unlink(file_name);
  }

  return 0;
}


/* 'prepare' command for fileio test */


int file_cmd_prepare(void)
{
  if (parse_arguments())
    return 1;

  /*
    Make sure that files do not exist for 'sequential write' test mode,
    create test files for other test modes
  */
  if (test_mode == MODE_WRITE)
    return remove_files();

  return create_files();
}


/* 'cleanup' command for fileio test */


int file_cmd_cleanup(void)
{
  if (parse_arguments())
    return 1;

  return remove_files();
}

void init_vars(void)
{
  position = 0; /* position in file */
  current_file = 0;
  fsynced_file = 0; /* for counting file to be fsynced */
  fsynced_file2 = 0;
  req_performed = 0;
  is_dirty = 0;
  if (sb_globals.validate)
  {
    prev_req.size = 0;
    prev_req.operation = FILE_OP_TYPE_NULL;
    prev_req.file_id = 0;
    prev_req.pos = 0;
  }
}

void clear_stats(void)
{
  read_ops = 0;
  real_read_ops = 0;
  write_ops = 0;
  real_write_ops = 0;
  other_ops = 0;
  last_other_ops = 0;
  bytes_read = 0;
  last_bytes_read = 0;
  bytes_written = 0;
  last_bytes_written = 0;
  /*
    So that intermediate stats are calculated from the current moment
    rather than from the previous intermediate report
  */
  if (sb_timer_initialized(&sb_globals.exec_timer))
    sb_timer_split(&sb_globals.exec_timer);
}


#ifdef HAVE_LIBAIO
/* Allocate async contexts pool */


int file_async_init(void)
{
  unsigned int i;

  if (file_io_mode != FILE_IO_MODE_ASYNC)
    return 0;
  
  file_async_backlog = sb_get_value_int("file-async-backlog");
  if (file_async_backlog <= 0) {
    log_text(LOG_FATAL, "Invalid value of file-async-backlog: %d",
             file_async_backlog);
    return 1;
  }

  aio_ctxts = (sb_aio_context_t *)calloc(sb_globals.num_threads,
                                         sizeof(sb_aio_context_t));
  for (i = 0; i < sb_globals.num_threads; i++)
  {
    if (io_queue_init(file_async_backlog, &aio_ctxts[i].io_ctxt))
    {
      log_errno(LOG_FATAL, "io_queue_init() failed!");
      return 1;
    }
      
    aio_ctxts[i].events = (struct io_event *)malloc(file_async_backlog *
                                                    sizeof(struct io_event));
    if (aio_ctxts[i].events == NULL)
    {
      log_errno(LOG_FATAL, "Failed to allocate async I/O context!");
      return 1;
    }
  }

  return 0;
}


/* Destroy async contexts pool */


int file_async_done(void)
{
  unsigned int i;
  
  if (file_io_mode != FILE_IO_MODE_ASYNC)
    return 0;

  for (i = 0; i < sb_globals.num_threads; i++)
  {
    io_queue_release(aio_ctxts[i].io_ctxt);
    free(aio_ctxts[i].events);
  }
  
  free(aio_ctxts);

  return 0;
}  


/* Wait for all async operations to complete before the end of the test */


int file_thread_done(int thread_id)
{
  if (file_io_mode == FILE_IO_MODE_ASYNC && aio_ctxts[thread_id].nrequests > 0)
    return file_wait(thread_id, aio_ctxts[thread_id].nrequests);

  return 0;
}

/*
  Submit async I/O requests until the length of request queue exceeds
  the limit. Then wait for at least one request to complete and proceed.
*/


int file_submit_or_wait(struct iocb *iocb, sb_file_op_t type, ssize_t len,
                        int thread_id)
{
  sb_aio_oper_t   *oper;
  struct iocb     *iocbp;

  oper = (sb_aio_oper_t *)malloc(sizeof(sb_aio_oper_t));
  if (oper == NULL)
  {
    log_text(LOG_FATAL, "Failed to allocate AIO operation!");
    return 1;
  }

  memcpy(&oper->iocb, iocb, sizeof(*iocb));
  oper->type = type;
  oper->len = len;
  iocbp = &oper->iocb;

  if (io_submit(aio_ctxts[thread_id].io_ctxt, 1, &iocbp) < 1)
  {
    log_errno(LOG_FATAL, "io_submit() failed!");
    return 1;
  }
  
  aio_ctxts[thread_id].nrequests++;
  if (aio_ctxts[thread_id].nrequests < file_async_backlog)
    return 0;
  
  return file_wait(thread_id, 1);
}


/*
  Wait for at least nreq I/O requests to complete
*/


int file_wait(int thread_id, long nreq)
{ 
  long            i;
  long            nr;
  struct io_event *event;
  sb_aio_oper_t   *oper;
  struct iocb     *iocbp;

  /* Try to read some events */
#ifdef HAVE_OLD_GETEVENTS
  (void)nreq; /* unused */
  nr = io_getevents(aio_ctxts[thread_id].io_ctxt, file_async_backlog,
                    aio_ctxts[thread_id].events, NULL);
#else
  nr = io_getevents(aio_ctxts[thread_id].io_ctxt, nreq, file_async_backlog,
                    aio_ctxts[thread_id].events, NULL);
#endif
  if (nr < 1)
  {
    log_errno(LOG_FATAL, "io_getevents() failed!");
    return 1;
  }

  /* Verify results */
  for (i = 0; i < nr; i++)
  {
    event = (struct io_event *)aio_ctxts[thread_id].events + i;
    iocbp = (struct iocb *)(unsigned long)event->obj;
    oper = (sb_aio_oper_t *)iocbp;
    switch (oper->type) {
      case FILE_OP_TYPE_FSYNC:
        if (event->res != 0)
        {
          log_text(LOG_FATAL, "Asynchronous fsync failed!\n");
          return 1;
        }
        break;
      case FILE_OP_TYPE_READ:
        if ((ssize_t)event->res != oper->len)
        {
          log_text(LOG_FATAL, "Asynchronous read failed!\n");
          return 1;
        }
        break;
      case FILE_OP_TYPE_WRITE:
        if ((ssize_t)event->res != oper->len)
        {
          log_text(LOG_FATAL, "Asynchronous write failed!\n");
          return 1;
        }
        break;
      default:
        break;
    }
    free(oper);
    aio_ctxts[thread_id].nrequests--;
  }
  
  return 0;
}
#endif /* HAVE_LIBAIO */

                        
#ifdef HAVE_MMAP
/* Initialize data structures required for mmap'ed I/O operations */


int file_mmap_prepare(void)
{
  unsigned int i;
  
  if (file_io_mode != FILE_IO_MODE_MMAP)
    return 0;

  file_page_mask = ~(sb_get_allocation_granularity() - 1);
  
  /* Extend file sizes for sequential write test */
  if (test_mode == MODE_WRITE)
    for (i = 0; i < num_files; i++)
    {
#ifdef _WIN32
      HANDLE hFile = files[i];
      LARGE_INTEGER offset;
      offset.QuadPart = file_size;
      if (!SetFilePointerEx(hFile ,offset ,NULL, FILE_BEGIN))
      {
        log_errno(LOG_FATAL, "SetFilePointerEx() failed on file %d", i);
        return 1;
      }
      if (!SetEndOfFile(hFile))
      {
        log_errno(LOG_FATAL, "SetEndOfFile() failed on file %d", i);
        return 1;
      }
      offset.QuadPart = 0;
      SetFilePointerEx(hFile ,offset ,NULL, FILE_BEGIN);
#else
      if (ftruncate(files[i], file_size))
      {
        log_errno(LOG_FATAL, "ftruncate() failed on file %d", i);
        return 1;
      }
#endif 
    }

#if SIZEOF_SIZE_T > 4
  mmaps = (void **)malloc(num_files * sizeof(void *));
  for (i = 0; i < num_files; i++)
  {
    mmaps[i] = mmap(NULL, file_size, PROT_READ | PROT_WRITE, MAP_SHARED,
                    files[i], 0);
    if (mmaps[i] == MAP_FAILED)
    {
      log_errno(LOG_FATAL, "mmap() failed on file %d", i);
      return 1;
    }
  }
#else
  (void)i; /* unused */
#endif
  
  return 0;
}


/* Destroy data structure used by mmap'ed I/O operations */


int file_mmap_done(void)
{
  unsigned int i;

  if (file_io_mode != FILE_IO_MODE_MMAP)
    return 0;

#if SIZEOF_SIZE_T > 4
  for (i = 0; i < num_files; i++)
    munmap(mmaps[i], file_size);

  free(mmaps);
#else
   (void)i; /* unused */
#endif
  
  return 0;
}
#endif /* HAVE_MMAP */

int file_fsync(unsigned int file_id, int thread_id)
{
  FILE_DESCRIPTOR fd = files[file_id];
#ifdef HAVE_LIBAIO
  struct iocb iocb;
#else
  (void)thread_id; /* unused */
#endif

  /*
    FIXME: asynchronous fsync support is missing
    in Linux kernel at the moment
  */
  if (file_io_mode == FILE_IO_MODE_SYNC
      || file_io_mode == FILE_IO_MODE_ASYNC
#if defined(HAVE_MMAP) && SIZEOF_SIZE_T == 4
      /* Use fsync in mmaped mode on 32-bit architectures */
      || file_io_mode == FILE_IO_MODE_MMAP
#endif
      )
  {
    if (file_fsync_mode == FSYNC_ALL)
#ifndef _WIN32
      return fsync(fd);
#else
      return !FlushFileBuffers(fd);
#endif

#ifdef HAVE_FDATASYNC    
    return fdatasync(fd);
#else
    log_text(LOG_ALERT, "Unknown fsync mode: %d", file_fsync_mode);
    return -1;
#endif

  }
#ifdef HAVE_LIBAIO
  else if (file_io_mode == FILE_IO_MODE_ASYNC)
  {
    /* Use asynchronous fsync */
    if (file_fsync_mode == FSYNC_ALL)
      io_prep_fsync(&iocb, fd);
    else
      io_prep_fdsync(&iocb, fd);

    return file_submit_or_wait(&iocb, FILE_OP_TYPE_FSYNC, 0, thread_id);
  }
#endif
#ifdef HAVE_MMAP
  /* Use msync on file on 64-bit architectures */
  else if (file_io_mode == FILE_IO_MODE_MMAP)
  {
#ifndef _WIN32
    msync(mmaps[file_id], file_size, MS_SYNC | MS_INVALIDATE);
#else
    FlushViewOfFile(mmaps[file_id], (size_t)file_size);
#endif
  }
#endif

  return 1; /* Unknown I/O mode */
}

#ifdef _WIN32
ssize_t pread(HANDLE hFile, void *buf, ssize_t count, long long offset)
{
  DWORD         nBytesRead;
  OVERLAPPED    ov = {0};
  LARGE_INTEGER li;

  if(!count)
	  return 0;
#ifdef _WIN64
  if(count > UINT_MAX)
    count= UINT_MAX;
#endif

  li.QuadPart   = offset;
  ov.Offset     = li.LowPart;
  ov.OffsetHigh = li.HighPart;

  if(!ReadFile(hFile, buf, (DWORD)count, &nBytesRead, &ov))
  {
    DWORD lastError = GetLastError();
    if(lastError == ERROR_HANDLE_EOF)
     return 0;
    return -1;
  }
  return nBytesRead;
}
ssize_t pwrite(HANDLE hFile, const void *buf, size_t count, 
                     long long  offset)
{
  DWORD         nBytesWritten;
  OVERLAPPED    ov = {0};
  LARGE_INTEGER li;

  if(!count)
    return 0;

#ifdef _WIN64
  if(count > UINT_MAX)
    count= UINT_MAX;
#endif

  li.QuadPart  = offset;
  ov.Offset    = li.LowPart;
  ov.OffsetHigh= li.HighPart;

  if(!WriteFile(hFile, buf, (DWORD)count, &nBytesWritten, &ov))
  {
    return -1;
  }
  else
    return nBytesWritten;
}

#define MAP_SHARED 0
#define PROT_READ  1
#define PROT_WRITE 2
#define MAP_FAILED NULL

void *mmap(void *addr, size_t len, int prot, int flags,
            FILE_DESCRIPTOR fd, long long off)
{
  DWORD flProtect;
  DWORD flMap;
  void *retval;
  LARGE_INTEGER li;
  HANDLE hMap;

  switch(prot)
  {
  case PROT_READ:
    flProtect = PAGE_READONLY;
    flMap     = FILE_MAP_READ;
    break;
  case PROT_READ|PROT_WRITE:
    flProtect = PAGE_READWRITE;
    flMap     = FILE_MAP_ALL_ACCESS;
    break;
  default:
    return MAP_FAILED;
  }
  hMap = CreateFileMapping(fd, NULL, flProtect, 0 , 0, NULL);

  if(hMap == INVALID_HANDLE_VALUE)
    return MAP_FAILED;

  li.QuadPart = off;
  retval = MapViewOfFileEx(hMap, flMap, li.HighPart, li.LowPart, len, NULL);

  CloseHandle(hMap);
  return retval;
}

int munmap(void *start, size_t len)
{
  (void) len; /* unused */
  if(UnmapViewOfFile(start))
    return 0;
  return -1;
}
#endif


ssize_t file_pread(unsigned int file_id, void *buf, ssize_t count,
                   long long offset, int thread_id)
{
  FILE_DESCRIPTOR fd = files[file_id];
#ifdef HAVE_MMAP
  void        *start;
  long long    page_addr;
  long long    page_offset;
#endif
#ifdef HAVE_LIBAIO
  struct iocb iocb;
#else
  (void)thread_id; /* unused */
#endif
    
  if (file_io_mode == FILE_IO_MODE_SYNC)
    return pread(fd, buf, count, offset);
#ifdef HAVE_LIBAIO
  else if (file_io_mode == FILE_IO_MODE_ASYNC)
  {
    /* Use asynchronous read */
    io_prep_pread(&iocb, fd, buf, count, offset);

    if (file_submit_or_wait(&iocb, FILE_OP_TYPE_READ, count, thread_id))
      return 0;

    return count;
  }
#endif
#ifdef HAVE_MMAP
  else if (file_io_mode == FILE_IO_MODE_MMAP)
  {
# if SIZEOF_SIZE_T == 4
    /* Create file mapping for each I/O operation on 32-bit platforms */
    page_addr = offset & file_page_mask;
    page_offset = offset - page_addr;
    start = mmap(NULL, count + page_offset, PROT_READ, MAP_SHARED,
                 fd, page_addr);
    if (start == MAP_FAILED)
      return 0;
    memcpy(buffer, (char *)start + page_offset, count);
    munmap(start, count + page_offset);
    return count;
# else
    (void)start; /* unused */
    (void)page_addr; /* unused */
    (void)page_offset; /* unused */
    
    /* We already have all files mapped on 64-bit platforms */
    memcpy(buffer, (char *)mmaps[file_id] + offset, count);

    return count;
# endif
  }
#endif /* HAVE_MMAP */
  
  return 1; /* Unknown I/O mode */
}


ssize_t file_pwrite(unsigned int file_id, void *buf, ssize_t count,
                    long long offset, int thread_id)
{
  FILE_DESCRIPTOR fd = files[file_id];
#ifdef HAVE_MMAP
  void        *start;
  size_t       page_addr;
  size_t       page_offset;
#endif  
#ifdef HAVE_LIBAIO
  struct iocb iocb;
#else  
  (void)thread_id; /* unused */
#endif
  
  if (file_io_mode == FILE_IO_MODE_SYNC)
    return pwrite(fd, buf, count, offset);
#ifdef HAVE_LIBAIO
  else if (file_io_mode == FILE_IO_MODE_ASYNC)
  {
    /* Use asynchronous write */
    io_prep_pwrite(&iocb, fd, buf, count, offset);

    if (file_submit_or_wait(&iocb, FILE_OP_TYPE_WRITE, count, thread_id))
      return 0;

    return count;
  }
#endif
#ifdef HAVE_MMAP
  else if (file_io_mode == FILE_IO_MODE_MMAP)
  {
# if SIZEOF_SIZE_T == 4
    /* Create file mapping for each I/O operation on 32-bit platforms */
    page_addr = offset & file_page_mask;
    page_offset = offset - page_addr;
    start = mmap(NULL, count + page_offset, PROT_READ | PROT_WRITE, MAP_SHARED,
                 fd, page_addr);

    if (start == MAP_FAILED)
      return 0;
    memcpy((char *)start + page_offset, buffer, count);
    munmap(start, count + page_offset);

    return count;
# else
    (void)start; /* unused */
    (void)page_addr; /* unused */
    (void)page_offset; /* unused */

    /* We already have all files mapped on 64-bit platforms */
    memcpy((char *)mmaps[file_id] + offset, buffer, count);

    return count;
# endif    
  }
#endif /* HAVE_MMAP */

  return 0; /* Unknown I/O mode */
}


/* Parse the command line arguments */


int parse_arguments(void)
{
  char         *mode;
  
  num_files = sb_get_value_int("file-num");

  if (num_files <= 0)
  {
    log_text(LOG_FATAL, "Invalid value for file-num: %d", num_files);
    return 1;
  }
  total_size = sb_get_value_size("file-total-size");
  if (total_size <= 0)
  {
    log_text(LOG_FATAL, "Invalid value for file-total-size: %lld",
             (long long)total_size);
    return 1;
  }
  file_size = total_size / num_files;
  
  mode = sb_get_value_string("file-test-mode");

  /* File test mode is necessary only for 'run' command */
  if (sb_globals.command == SB_COMMAND_RUN)
  {
    if (mode == NULL)
    {
      log_text(LOG_FATAL, "Missing required argument: --file-test-mode");
      sb_print_options(fileio_args);
      return 1;
    }
    if (!strcmp(mode, "seqwr"))
      test_mode = MODE_WRITE;
    else if (!strcmp(mode, "seqrewr"))
      test_mode = MODE_REWRITE;
    else if (!strcmp(mode, "seqrd"))
      test_mode = MODE_READ;
    else if (!strcmp(mode, "rndrd"))
      test_mode = MODE_RND_READ;
    else if (!strcmp(mode, "rndwr"))
      test_mode = MODE_RND_WRITE;
    else if (!strcmp(mode, "rndrw"))
      test_mode = MODE_RND_RW;
    else
    {
      log_text(LOG_FATAL, "Invalid IO operations mode: %s.", mode);
      return 1;
    }
  }
  
  mode  = sb_get_value_string("file-io-mode");
  if (mode == NULL)
    mode = "sync";
  if (!strcmp(mode, "sync"))
    file_io_mode = FILE_IO_MODE_SYNC;
  else if (!strcmp(mode, "async"))
  {
#ifdef HAVE_LIBAIO
    file_io_mode = FILE_IO_MODE_ASYNC;
#else
    log_text(LOG_FATAL,
             "asynchronous I/O mode is unsupported on this platform.");
    return 1;
#endif
  }
  else if (!strcmp(mode, "mmap"))
  {
#ifdef HAVE_MMAP
    file_io_mode = FILE_IO_MODE_MMAP;
#else
    log_text(LOG_FATAL,
             "mmap'ed I/O mode is unsupported on this platform.");
    return 1;
#endif
  }
  else
  {
    log_text(LOG_FATAL, "unknown I/O mode: %s", mode);
    return 1;
  }
  
  file_merged_requests = sb_get_value_int("file-merged-requests");
  if (file_merged_requests < 0)
  {
    log_text(LOG_FATAL, "Invalid value for file-merged-requests: %d.",
             file_merged_requests);
    return 1;
  }
  
  file_block_size = sb_get_value_size("file-block-size");
  if (file_block_size <= 0)
  {
    log_text(LOG_FATAL, "Invalid value for file-block-size: %d.",
             file_block_size);
    return 1;
  }

  if (file_merged_requests > 0)
    file_max_request_size = file_block_size * file_merged_requests;
  else
    file_max_request_size = file_block_size;

  mode = sb_get_value_string("file-extra-flags");
  if (mode == NULL || !strlen(mode))
    file_extra_flags = SB_FILE_FLAG_NORMAL;
  else if (!strcmp(mode, "sync"))
    file_extra_flags = SB_FILE_FLAG_SYNC;
  else if (!strcmp(mode, "dsync"))
    file_extra_flags = SB_FILE_FLAG_DSYNC;
  else if (!strcmp(mode, "direct"))
    file_extra_flags = SB_FILE_FLAG_DIRECTIO;
  else
  {
    log_text(LOG_FATAL, "Invalid value for file-extra-flags: %s", mode);
    return 1;
  }
  
  file_fsync_freq = sb_get_value_int("file-fsync-freq");
  if (file_fsync_freq < 0)
  {
    log_text(LOG_FATAL, "Invalid value for file-fsync-freq: %d.",
             file_fsync_freq);
    return 1;
  }

  file_fsync_end = sb_get_value_flag("file-fsync-end");
  file_fsync_all = sb_get_value_flag("file-fsync-all");
  /* file-fsync-all overrides file-fsync-end and file-fsync-freq */
  if (file_fsync_all) {
    file_fsync_end = 0;
    file_fsync_freq = 0;
  }
  
  mode = sb_get_value_string("file-fsync-mode");
  if (!strcmp(mode, "fsync"))
    file_fsync_mode = FSYNC_ALL;
  else if (!strcmp(mode, "fdatasync"))
  {
#ifdef HAVE_FDATASYNC
    file_fsync_mode = FSYNC_DATA;
#else
    log_text(LOG_FATAL, "fdatasync() is unavailable on this platform");
    return 1;
#endif
  }
  else
  {
    log_text(LOG_FATAL, "Invalid fsync mode: %s.", mode);
    return 1;
  }

  file_rw_ratio = sb_get_value_float("file-rw-ratio");
  if (file_rw_ratio < 0)
  {
    log_text(LOG_FATAL, "Invalid value file file-rw-ratio: %f.", file_rw_ratio);
    return 1;
  }

  buffer = sb_memalign(file_max_request_size);

  return 0;
}


/* check if two request given out are really sequential) */


void check_seq_req(sb_file_request_t *prev_req, sb_file_request_t *r)
{
  /* Do not check fsync operation at the moment */
  if (r->operation == FILE_OP_TYPE_FSYNC || r->operation == FILE_OP_TYPE_NULL)
    return; 
  /* if old request is NULL do not check against it */
  if (prev_req->operation == FILE_OP_TYPE_NULL)
    return;
  /* check files */
  if (r->file_id - prev_req->file_id>1)
  {
    log_text(LOG_WARNING,
             "Discovered too large file difference in seq requests!");
    return;
  }
  if (r->file_id == prev_req->file_id)
  {
    if(r->pos - prev_req->pos != prev_req->size)
    {
      log_text(LOG_WARNING,
               "Discovered too large position difference in seq request!");
      return;
    }
  }    
  else /* if file changed last request has to complete file and new start */
  {
    if ((prev_req->pos + prev_req->size != file_size) || (r->pos != 0))
    {
      log_text(LOG_WARNING, "Invalid file switch found!");  
      log_text(LOG_WARNING, "Old: file_id: %d, pos: %d  size: %d",
               prev_req->file_id, (int)prev_req->pos, (int)prev_req->size);
      log_text(LOG_WARNING, "New: file_id: %d, pos: %d  size: %d",
               r->file_id, (int)r->pos, (int)r->size);
      
      return;
    }  
  }    
} 


unsigned long sb_getpagesize(void)
{
#ifdef _SC_PAGESIZE
  return sysconf(_SC_PAGESIZE);
#elif defined _WIN32
  SYSTEM_INFO info;
  GetSystemInfo(&info);
  return info.dwPageSize;
#else
  return getpagesize();
#endif
}

/* 
  Alignment requirement for mmap(). The same as page size, except on Windows
  (on Windows it has to be 64KB, even if pagesize is only 4 or 8KB)
*/
unsigned long sb_get_allocation_granularity(void)
{
#ifdef _WIN32
  SYSTEM_INFO info;
  GetSystemInfo(&info);
  return info.dwAllocationGranularity;
#else
  return sb_getpagesize();
#endif
}

/*
  Allocate a buffer of a specified size and align it to the allocation
  granularity
*/
void *sb_memalign(size_t size)
{
  unsigned long page_size;
  void *buffer;
  
#ifdef HAVE_POSIX_MEMALIGN
  page_size = sb_getpagesize();
  int ret= posix_memalign(&buffer, page_size, size);
  if (ret != 0)
    buffer = NULL; 
#elif defined(HAVE_MEMALIGN)
  page_size = sb_getpagesize();
  buffer = memalign(page_size, size);
#elif defined(HAVE_VALLOC)
  (void)page_size; /* unused */
  buffer = valloc(size);
#elif defined (_WIN32)
  (void)page_size; /* unused */
  buffer = VirtualAlloc(NULL, size, MEM_RESERVE|MEM_COMMIT, PAGE_READWRITE);
#else
  (void)page_size; /* unused */
  log_text(LOG_WARNING, "None of valloc(), memalign() and posix_memalign() "
           "is available, doing unaligned IO!");
  buffer = malloc(size);
#endif

  return buffer;
}

static void sb_free_memaligned(void *buf)
{
#ifdef _WIN32
  VirtualFree(buf,0,MEM_FREE);
#else
  free(buf);
#endif
}

static FILE_DESCRIPTOR sb_open(const char *name)
{
  FILE_DESCRIPTOR file;
  int flags = 0;

  switch (file_extra_flags) {
  case SB_FILE_FLAG_NORMAL:
#ifdef _WIN32
    flags = FILE_ATTRIBUTE_NORMAL;
#endif
    break;
  case SB_FILE_FLAG_SYNC:
#ifdef _WIN32
    flags = FILE_FLAG_WRITE_THROUGH;
#else
    flags = O_SYNC;
#endif
    break;
  case SB_FILE_FLAG_DSYNC:
#ifdef O_DSYNC
    flags = O_DSYNC;
#else
    log_text(LOG_FATAL,
             "--file-extra-flags=dsync is not supported on this platform.");
    return SB_INVALID_FILE;
#endif
    break;
  case SB_FILE_FLAG_DIRECTIO:
#ifdef HAVE_DIRECTIO
    /* Will call directio(3) later */
#elif defined(O_DIRECT)
    flags = O_DIRECT;
#elif defined _WIN32
    flags = FILE_FLAG_NO_BUFFERING;
#else
    log_text(LOG_FATAL,
             "--file-extra-flags=direct is not supported on this platform.");
    return SB_INVALID_FILE;
#endif
    break;
  default:
    log_text(LOG_FATAL, "Unknown extra flags value: %d", file_extra_flags);
    return SB_INVALID_FILE;
  }

#ifndef _WIN32
  file = open(name, O_CREAT | O_RDWR | flags,
              S_IRUSR | S_IWUSR);
#else
  file = CreateFile(name, GENERIC_READ|GENERIC_WRITE, 0, NULL,
                    OPEN_ALWAYS, flags, NULL);
#endif

#ifdef HAVE_DIRECTIO
  if (VALID_FILE(file) && directio(file, DIRECTIO_ON))
  {
    log_errno(LOG_FATAL, "directio() failed");
    return SB_INVALID_FILE;
  }
#endif

  return file;
}


/* Fill buffer with random values and write checksum */


void file_fill_buffer(unsigned char *buf, unsigned int len,
                      size_t offset)
{
  unsigned int i;

  for (i = 0; i < len - (FILE_CHECKSUM_LENGTH + FILE_OFFSET_LENGTH); i++)
    buf[i] = sb_rnd() & 0xFF;

  /* Store the checksum */
  *(int *)(buf + i) = (int)crc32(0, (unsigned char *)buf, len -
                                 (FILE_CHECKSUM_LENGTH + FILE_OFFSET_LENGTH));
  /* Store the offset */
  *(long *)(buf + i + FILE_CHECKSUM_LENGTH) = offset;
}


/* Validate checksum and offset of block read from disk */


int file_validate_buffer(unsigned char  *buf, unsigned int len, size_t offset)
{
  unsigned int checksum;
  unsigned int cs_offset;

  cs_offset = len - (FILE_CHECKSUM_LENGTH + FILE_OFFSET_LENGTH);
  
  checksum = (unsigned int)crc32(0, (unsigned char *)buf, cs_offset);

  if (checksum != *(unsigned int *)(buf + cs_offset))
  {
    log_text(LOG_FATAL, "Checksum mismatch in block: ", offset);
    log_text(LOG_FATAL, "    Calculated value: 0x%x    Stored value: 0x%x",
             checksum, *(unsigned int *)(buf + cs_offset));
    return 1;
  }

  if (offset != *(size_t *)(buf + cs_offset + FILE_CHECKSUM_LENGTH))
  {
    log_text(LOG_FATAL, "Offset mismatch in block:");
    log_text(LOG_FATAL, "   Actual offset: %ld    Stored offset: %ld",
             offset, *(size_t *)(buf + cs_offset + FILE_CHECKSUM_LENGTH));
    return 1;
  }

  return 0;
}<|MERGE_RESOLUTION|>--- conflicted
+++ resolved
@@ -943,20 +943,14 @@
   log_text(LOG_NOTICE, "%d files, %ldKb each, %ldMb total", num_files,
            (long)(file_size / 1024),
            (long)((file_size * num_files) / (1024 * 1024)));
-<<<<<<< HEAD
   log_text(LOG_NOTICE, "Creating files for the test...");
   log_text(LOG_NOTICE, "Extra file open flags: %x", file_extra_flags);
-  for (i=0; i < num_files; i++) {
-=======
-  log_text(LOG_INFO, "Creating files for the test...");
-  log_text(LOG_INFO, "Extra file open flags: %x", file_extra_flags);
 
   sb_timer_init(&t);
   sb_timer_start(&t);
 
   for (i=0; i < num_files; i++)
   {
->>>>>>> 82c96ff6
     snprintf(file_name, sizeof(file_name), "test_file.%d",i);
 
     fd = open(file_name, O_CREAT | O_WRONLY | file_extra_flags,
@@ -974,11 +968,11 @@
 #endif
 
     if (offset >= file_size)
-      log_text(LOG_INFO, "Reusing existing file %s", file_name);
+      log_text(LOG_NOTICE, "Reusing existing file %s", file_name);
     else if (offset > 0)
-      log_text(LOG_INFO, "Extending existing file %s", file_name);
+      log_text(LOG_NOTICE, "Extending existing file %s", file_name);
     else
-      log_text(LOG_INFO, "Creating file %s", file_name);
+      log_text(LOG_NOTICE, "Creating file %s", file_name);
 
     for (; offset < file_size;
          written += file_block_size, offset += file_block_size)
@@ -1007,11 +1001,11 @@
   seconds = NS2SEC(sb_timer_value(&t));
 
   if (written > 0)
-    log_text(LOG_INFO, "%llu bytes written in %.2f seconds (%.2f MB/sec).",
+    log_text(LOG_NOTICE, "%llu bytes written in %.2f seconds (%.2f MB/sec).",
              written, seconds,
              (double) (written / megabyte) / seconds);
   else
-    log_text(LOG_INFO, "No bytes written.");
+    log_text(LOG_NOTICE, "No bytes written.");
 
   return 0;
 
