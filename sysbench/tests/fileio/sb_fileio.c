/* Copyright (C) 2004 MySQL AB
   Copyright (C) 2004-2016 Alexey Kopytov <akopytov@gmail.com>

   This program is free software; you can redistribute it and/or modify
   it under the terms of the GNU General Public License as published by
   the Free Software Foundation; either version 2 of the License, or
   (at your option) any later version.

   This program is distributed in the hope that it will be useful,
   but WITHOUT ANY WARRANTY; without even the implied warranty of
   MERCHANTABILITY or FITNESS FOR A PARTICULAR PURPOSE.  See the
   GNU General Public License for more details.

   You should have received a copy of the GNU General Public License
   along with this program; if not, write to the Free Software
   Foundation, Inc., 51 Franklin Street, Fifth Floor, Boston, MA 02110-1301 USA
*/

#ifdef HAVE_CONFIG_H
# include "config.h"
#endif

#ifdef _WIN32
#include "sb_win.h"
#endif

#ifdef STDC_HEADERS
# include <stdio.h>
# include <stdlib.h>
#endif

#ifdef HAVE_UNISTD_H 
# include <unistd.h>
# include <sys/types.h>
#endif
#ifdef HAVE_SYS_STAT_H
# include <sys/stat.h>
#endif
#ifdef HAVE_FCNTL_H
# include <fcntl.h>
#endif
#ifdef HAVE_ERRNO_H
# include <errno.h>
#endif
#ifdef HAVE_LIBAIO
# include <libaio.h>
#endif
#ifdef HAVE_SYS_MMAN_H
# include <sys/mman.h>
#endif
#ifdef _WIN32
# include <io.h>
# include <fcntl.h>
# include <sys/stat.h>
# define S_IRUSR _S_IREAD
# define S_IWUSR _S_IWRITE
# define HAVE_MMAP
#endif

#include "sysbench.h"
#include "crc32.h"
#include "sb_histogram.h"
#include "sb_rnd.h"

/* Lengths of the checksum and the offset fields in a block */
#define FILE_CHECKSUM_LENGTH sizeof(int)
#define FILE_OFFSET_LENGTH sizeof(long)

#ifdef _WIN32
typedef HANDLE FILE_DESCRIPTOR;
#define VALID_FILE(fd) (fd != INVALID_HANDLE_VALUE)
#define SB_INVALID_FILE INVALID_HANDLE_VALUE
#define FD_FMT "%p"
#define MAP_SHARED 0
#define PROT_READ  1
#define PROT_WRITE 2
#define MAP_FAILED NULL

void *mmap(void *addr, size_t len, int prot, int flags,
            FILE_DESCRIPTOR fd, long long off);
int munmap(void *addr, size_t size);
#else
typedef int FILE_DESCRIPTOR;
#define VALID_FILE(fd) (fd >= 0)
#define SB_INVALID_FILE (-1)
#define FD_FMT "%d"
#endif

/* Supported operations in request */
typedef enum
{
  MODE_READ,
  MODE_WRITE,
  MODE_REWRITE,
  MODE_RND_READ,
  MODE_RND_WRITE,
  MODE_RND_RW,
  MODE_MIXED
} file_test_mode_t;

/* fsync modes */
typedef enum
{
  FSYNC_ALL,
  FSYNC_DATA
} file_fsync_mode_t;

/* File I/O modes */
typedef enum
{
  FILE_IO_MODE_SYNC,
  FILE_IO_MODE_ASYNC,
  FILE_IO_MODE_MMAP
} file_io_mode_t;

typedef enum {
  SB_FILE_FLAG_NORMAL,
  SB_FILE_FLAG_SYNC,
  SB_FILE_FLAG_DSYNC,
  SB_FILE_FLAG_DIRECTIO
} file_flags_t;

#ifdef HAVE_LIBAIO
/* Per-thread async I/O context */
typedef struct
{
  io_context_t    io_ctxt;      /* AIO context */
  unsigned int    nrequests;    /* Current number of queued I/O requests */
  struct io_event *events;      /* Array of events */
} sb_aio_context_t;

/* Async I/O operation */
typedef struct
{
  struct iocb   iocb; 
  sb_file_op_t  type;
  ssize_t       len;
} sb_aio_oper_t;

static sb_aio_context_t *aio_ctxts;
#endif

typedef struct
{
  void           *buffer;
  unsigned int    buffer_file_id;
  long long       buffer_pos;
} sb_per_thread_t;

static sb_per_thread_t	*per_thread;

/* Test options */
static unsigned int      num_files;
static long long         total_size;
static long long         file_size;
static int               file_block_size;
static file_flags_t      file_extra_flags;
static int               file_fsync_freq;
static int               file_fsync_all;
static int               file_fsync_end;
static file_fsync_mode_t file_fsync_mode;
static float             file_rw_ratio;
static int               file_merged_requests;
static long long         file_max_request_size;
static file_io_mode_t    file_io_mode;
#ifdef HAVE_LIBAIO
static unsigned int      file_async_backlog;
#endif

/* statistical and other "local" variables */
static long long       position;      /* current position in file */
static unsigned int    current_file;  /* current file */
static unsigned int    fsynced_file;  /* file number to be fsynced (periodic) */
static unsigned int    fsynced_file2; /* fsyncing in the end */

static int is_dirty;               /* any writes after last fsync series ? */
static int read_ops;
static int write_ops;
static int other_ops;
static int last_other_ops;
static unsigned int req_performed; /* number of requests done */
static unsigned long long bytes_read;
static unsigned long long last_bytes_read;
static unsigned long long bytes_written;
static unsigned long long last_bytes_written;

static const double megabyte = 1024.0 * 1024.0;

#ifdef HAVE_MMAP
/* Array of file mappings */
static void          **mmaps;
static unsigned long file_page_mask;
#endif

/* Array of file descriptors */
static FILE_DESCRIPTOR *files;

/* test mode type */
static file_test_mode_t test_mode;

/* Previous request needed for validation */
static sb_file_request_t prev_req;

static sb_arg_t fileio_args[] = {
  {"file-num", "number of files to create", SB_ARG_TYPE_INT, "128"},
  {"file-block-size", "block size to use in all IO operations", SB_ARG_TYPE_INT, "16384"},
  {"file-total-size", "total size of files to create", SB_ARG_TYPE_SIZE, "2G"},
  {"file-test-mode", "test mode {seqwr, seqrewr, seqrd, rndrd, rndwr, rndrw}",
   SB_ARG_TYPE_STRING, NULL},
  {"file-io-mode", "file operations mode {sync,async,mmap}", SB_ARG_TYPE_STRING, "sync"},
#ifdef HAVE_LIBAIO
  {"file-async-backlog", "number of asynchronous operatons to queue per thread", SB_ARG_TYPE_INT, "128"},
#endif
  {"file-extra-flags", "additional flags to use on opening files {sync,dsync,direct}",
   SB_ARG_TYPE_STRING, ""},
  {"file-fsync-freq", "do fsync() after this number of requests (0 - don't use fsync())",
   SB_ARG_TYPE_INT, "100"},
  {"file-fsync-all", "do fsync() after each write operation", SB_ARG_TYPE_FLAG, "off"},
  {"file-fsync-end", "do fsync() at the end of test", SB_ARG_TYPE_FLAG, "on"},
  {"file-fsync-mode", "which method to use for synchronization {fsync, fdatasync}",
   SB_ARG_TYPE_STRING, "fsync"},
  {"file-merged-requests", "merge at most this number of IO requests if possible (0 - don't merge)",
   SB_ARG_TYPE_INT, "0"},
  {"file-rw-ratio", "reads/writes ratio for combined test", SB_ARG_TYPE_FLOAT, "1.5"},

  {NULL, NULL, SB_ARG_TYPE_NULL, NULL}
};

/* fileio test commands */
static int file_cmd_prepare(void);
static int file_cmd_cleanup(void);

/* fileio test operations */
static int file_init(void);
static void file_print_mode(void);
static int file_prepare(void);
static sb_event_t file_next_event(int thread_id);
static int file_execute_event(sb_event_t *, int);
#ifdef HAVE_LIBAIO
static int file_thread_done(int);
#endif
static int file_done(void);
static void file_print_stats(sb_stat_t);

static sb_test_t fileio_test =
{
  .sname = "fileio",
  .lname = "File I/O test",
  .ops = {
    .init = file_init,
    .prepare = file_prepare,
    .print_mode = file_print_mode,
    .next_event = file_next_event,
    .execute_event = file_execute_event,
    .print_stats = file_print_stats,
#ifdef HAVE_LIBAIO
    .thread_done = file_thread_done,
#else
    .thread_done = NULL,
#endif
    .done = file_done
  },
  .cmds = {
   .prepare = file_cmd_prepare,
   .cleanup = file_cmd_cleanup
  },
  .args = fileio_args
};


static int create_files(void);
static int remove_files(void);
static int parse_arguments(void);
static void clear_stats(void);
static void init_vars(void);
static sb_event_t file_get_seq_request(void);
static sb_event_t file_get_rnd_request(int thread_id);
static void check_seq_req(sb_file_request_t *, sb_file_request_t *);
static const char *get_io_mode_str(file_io_mode_t mode);
static const char *get_test_mode_str(file_test_mode_t mode);
static void file_fill_buffer(unsigned char *, unsigned int, size_t);
static int file_validate_buffer(unsigned char  *, unsigned int, size_t);

/* File operation wrappers */
static int file_fsync(unsigned int, int);
static ssize_t file_pread(unsigned int, void *, ssize_t, long long, int);
static ssize_t file_pwrite(unsigned int, void *, ssize_t, long long, int);
#ifdef HAVE_LIBAIO
static int file_async_init(void);
static int file_async_done(void);
static int file_submit_or_wait(struct iocb *, sb_file_op_t, ssize_t, int);
static int file_wait(int, long);
#endif
#ifdef HAVE_MMAP
static int file_mmap_prepare(void);
static int file_mmap_done(void);
#endif

/* Portability wrappers */
static unsigned long sb_getpagesize(void);
static unsigned long sb_get_allocation_granularity(void);
static void *sb_memalign(size_t size);
static void sb_free_memaligned(void *buf);
static FILE_DESCRIPTOR sb_open(const char *);
static int sb_create(const char *);

int register_test_fileio(sb_list_t *tests)
{
  SB_LIST_ADD_TAIL(&fileio_test.listitem, tests);

  return 0;
}


int file_init(void)
{
  if (parse_arguments())
    return 1;
  
  files = (FILE_DESCRIPTOR *)malloc(num_files * sizeof(FILE_DESCRIPTOR));
  if (files == NULL)
  {
    log_text(LOG_FATAL, "Memory allocation failure.");
    return 1;
  }

#ifdef HAVE_LIBAIO
  if (file_async_init())
    return 1;
#endif

  init_vars();
  clear_stats();

  return 0;
}


int file_prepare(void)
{
  unsigned int  i;
  char          file_name[512];

  for (i=0; i < num_files; i++)
  {
    snprintf(file_name, sizeof(file_name), "test_file.%d",i);
    /* remove test files for creation test if they exist */
    if (test_mode == MODE_WRITE)
    {
      unlink(file_name);
      if (sb_create(file_name))
      {
        log_errno(LOG_FATAL, "Cannot create file '%s'", file_name);
        return 1;
      }
    }

    log_text(LOG_DEBUG, "Opening file: %s", file_name);
    files[i] = sb_open(file_name);
    if (!VALID_FILE(files[i]))
    {
      log_errno(LOG_FATAL, "Cannot open file '%s'", file_name);
      return 1; 
    }
  }

#ifdef HAVE_MMAP
  if (file_mmap_prepare())
    return 1;
#endif

  return 0; 
}


int file_done(void)
{
  unsigned int  i;
  
  for (i = 0; i < num_files; i++)
#ifndef _WIN32
    close(files[i]);
#else
    CloseHandle(files[i]);
#endif

#ifdef HAVE_LIBAIO
  if (file_async_done())
    return 1;
#endif

#ifdef HAVE_MMAP
  if (file_mmap_done())
    return 1;
#endif

  for (i = 0; i < sb_globals.num_threads; i++)
  {
    if (per_thread[i].buffer != NULL)
      sb_free_memaligned(per_thread[i].buffer);
  }

  free(per_thread);

  return 0;
}

sb_event_t file_next_event(int thread_id)
{
  if (test_mode == MODE_WRITE || test_mode == MODE_REWRITE ||
      test_mode == MODE_READ)
    return file_get_seq_request();
  
  
  return file_get_rnd_request(thread_id);
}


/* Get sequential read or write request */


sb_event_t file_get_seq_request(void)
{
  sb_event_t           sb_req;
  sb_file_request_t    *file_req = &sb_req.u.file_request;

  sb_req.type = SB_REQ_TYPE_FILE;
  SB_THREAD_MUTEX_LOCK();
  
  /* assume function is called with correct mode always */
  if (test_mode == MODE_WRITE || test_mode == MODE_REWRITE)
    file_req->operation = FILE_OP_TYPE_WRITE;
  else     
    file_req->operation = FILE_OP_TYPE_READ;

  /* Do final fsync on all files and quit if we are done */
  if (sb_globals.max_requests > 0 && req_performed >= sb_globals.max_requests)
  {
    /* no fsync for reads */
    if (file_fsync_end && file_req->operation == FILE_OP_TYPE_WRITE &&
        fsynced_file2 < num_files)
    {
      file_req->file_id = fsynced_file2;
      file_req->pos = 0;
      file_req->size = 0;
      file_req->operation = FILE_OP_TYPE_FSYNC;
      fsynced_file2++;
    }
    else 
      sb_req.type = SB_REQ_TYPE_NULL;

    SB_THREAD_MUTEX_UNLOCK();
    return sb_req;
  }

  /* See whether it's time to fsync file(s) */
  if (file_fsync_freq != 0 && file_req->operation == FILE_OP_TYPE_WRITE &&
      is_dirty && req_performed % file_fsync_freq == 0)
  {
    file_req->operation = FILE_OP_TYPE_FSYNC;
    file_req->file_id = fsynced_file;
    file_req->pos = 0;
    file_req->size = 0;
    fsynced_file++;
    if (fsynced_file == num_files)
    {
      fsynced_file = 0;
      is_dirty = 0;
    }

    SB_THREAD_MUTEX_UNLOCK();
    return sb_req;
  }

  req_performed++;

  if (file_req->operation == FILE_OP_TYPE_WRITE)
    is_dirty = 1;

  /* Rewind to the first file if all files are processed */
  if (current_file == num_files)
  {
    position= 0;
    current_file= 0;
  }
  
  if (file_merged_requests > 0)
  {
    if (position + file_max_request_size <= file_size)
      file_req->size = file_max_request_size;
    else
      file_req->size = file_size - position;
    file_req->file_id = current_file;
    file_req->pos = position;
  }
  else
  {
    file_req->size = file_block_size;
    file_req->file_id = current_file;
    file_req->pos = position;
  }

  position += file_req->size;

  /* scroll to the next file if not already out of bound */
  if (position == file_size)
  {
    current_file++;
    position=0;
  }      
  
  if (sb_globals.validate)
  {
    check_seq_req(&prev_req, file_req);
    prev_req = *file_req;
  }
  
  SB_THREAD_MUTEX_UNLOCK(); 

  return sb_req;    
}


/* Request generatior for random tests */


sb_event_t file_get_rnd_request(int thread_id)
{
  sb_event_t           sb_req;
  sb_file_request_t    *file_req = &sb_req.u.file_request;
  unsigned long long   tmppos;
  int                  real_mode = test_mode;
  int                  mode = test_mode;
  unsigned int         i;

  sb_req.type = SB_REQ_TYPE_FILE;
  SB_THREAD_MUTEX_LOCK(); 
  
  /*
    Convert mode for combined tests. Locking to get consistent values
    We have to use "real" values for mixed test  
  */
  if (test_mode==MODE_RND_RW)
  {
    if ((double)(read_ops + 1) / (write_ops + 1) < file_rw_ratio)
      mode=MODE_RND_READ;
    else
      mode=MODE_RND_WRITE;
  }

  /* fsync all files (if requested by user) as soon as we are done */
  if (sb_globals.max_requests > 0 && req_performed >= sb_globals.max_requests)
  {
    if (file_fsync_end != 0 &&
        (real_mode == MODE_RND_WRITE || real_mode == MODE_RND_RW ||
         real_mode == MODE_MIXED))
    {
      if(fsynced_file2 < num_files)
      {
        file_req->file_id = fsynced_file2;
        file_req->operation = FILE_OP_TYPE_FSYNC;
        file_req->pos = 0;
        file_req->size = 0;
        fsynced_file2++;

        SB_THREAD_MUTEX_UNLOCK();        
        return sb_req;
      }
    }
    sb_req.type = SB_REQ_TYPE_NULL;

    SB_THREAD_MUTEX_UNLOCK();        
    return sb_req;
  }

  /*
    is_dirty is only set if writes are done and cleared after all files
    are synced
  */
  if (file_fsync_freq != 0 && is_dirty)
  {
    if (req_performed % file_fsync_freq == 0)
    {
      file_req->operation = FILE_OP_TYPE_FSYNC;  
      file_req->file_id = fsynced_file;
      file_req->pos = 0;
      file_req->size = 0;
      fsynced_file++;
      if (fsynced_file == num_files)
      {
        fsynced_file = 0;
        is_dirty = 0;
      }

      SB_THREAD_MUTEX_UNLOCK();
      return sb_req;
    }
  }

  if (mode==MODE_RND_WRITE) /* mode shall be WRITE or RND_WRITE only */
    file_req->operation = FILE_OP_TYPE_WRITE;
  else
    file_req->operation = FILE_OP_TYPE_READ;

retry:
  tmppos = (long long) (sb_rnd_double() * total_size);
  tmppos = tmppos - (tmppos % (long long) file_block_size);
  file_req->file_id = (int) (tmppos / (long long) file_size);
  file_req->pos = (long long) (tmppos % (long long) file_size);
  file_req->size = file_block_size;

  if (sb_globals.validate)
  {
    /*
       For the multi-threaded validation test we have to make sure the block is
       not being used by another thread
    */
    for (i = 0; i < sb_globals.num_threads; i++)
    {
      if (i != (unsigned) thread_id && per_thread[i].buffer_file_id == file_req->file_id &&
          per_thread[i].buffer_pos == file_req->pos)
        goto retry;
    }
  }

  per_thread[thread_id].buffer_file_id = file_req->file_id;
  per_thread[thread_id].buffer_pos = file_req->pos;

  req_performed++;
  if (file_req->operation == FILE_OP_TYPE_WRITE) 
    is_dirty = 1;

  SB_THREAD_MUTEX_UNLOCK();        
  return sb_req;
}


int file_execute_event(sb_event_t *sb_req, int thread_id)
{
  FILE_DESCRIPTOR    fd;
  sb_file_request_t *file_req = &sb_req->u.file_request;

  if (sb_globals.debug)
  {
    log_text(LOG_DEBUG,
             "Executing request, operation: %d, file_id: %d, pos: %d, "
             "size: %d",
             file_req->operation,
             file_req->file_id,
             (int)file_req->pos,
             (int)file_req->size);
  }
  
  /* Check request parameters */
  if (file_req->file_id > num_files)
  {
    log_text(LOG_FATAL, "Incorrect file id in request: %u", file_req->file_id);
    return 1;
  }
  if (file_req->pos + file_req->size > file_size)
  {
    log_text(LOG_FATAL, "Too large position discovered in request!");
    return 1;
  }
  fd = files[file_req->file_id];

  switch (file_req->operation) {
    case FILE_OP_TYPE_NULL:
      log_text(LOG_FATAL, "Execute of NULL request called !, aborting");
      return 1;
    case FILE_OP_TYPE_WRITE:

      /* Store checksum and offset in a buffer when in validation mode */
      if (sb_globals.validate)
        file_fill_buffer(per_thread[thread_id].buffer, file_req->size, file_req->pos);
                         
      if(file_pwrite(file_req->file_id, per_thread[thread_id].buffer,
                     file_req->size, file_req->pos, thread_id)
         != (ssize_t)file_req->size)
      {
        log_errno(LOG_FATAL, "Failed to write file! file: " FD_FMT " pos: %lld", 
                  fd, (long long)file_req->pos);
        return 1;
      }

      /* Check if we have to fsync each write operation */
      if (file_fsync_all)
      {
        if (file_fsync(file_req->file_id, thread_id))
        {
          log_errno(LOG_FATAL, "Failed to fsync file! file: " FD_FMT, fd);
          return 1;
        }

        SB_THREAD_MUTEX_LOCK();
        other_ops++;
        SB_THREAD_MUTEX_UNLOCK();
      }

<<<<<<< HEAD
      LOG_EVENT_STOP(msg, thread_id);
=======
      sb_percentile_update(&local_percentile,
                           sb_timer_value(&timers[thread_id]));
>>>>>>> 7bc9a062

      /* In async mode stats will me updated on AIO requests completion */
      if (file_io_mode != FILE_IO_MODE_ASYNC)
      {
        SB_THREAD_MUTEX_LOCK();
        write_ops++;
        bytes_written += file_req->size;
        SB_THREAD_MUTEX_UNLOCK();
      }

      break;
    case FILE_OP_TYPE_READ:
      if(file_pread(file_req->file_id, per_thread[thread_id].buffer,
                    file_req->size, file_req->pos, thread_id)
         != (ssize_t)file_req->size)
      {
        log_errno(LOG_FATAL, "Failed to read file! file: " FD_FMT " pos: %lld",
                  fd, (long long)file_req->pos);
        return 1;
      }

      /* Validate block if run with validation enabled */
      if (sb_globals.validate &&
          file_validate_buffer(per_thread[thread_id].buffer, file_req->size, file_req->pos))
      {
        log_text(LOG_FATAL,
          "Validation failed on file " FD_FMT ", block offset %lld, exiting...",
                 file_req->file_id, (long long) file_req->pos);
        return 1;
      }

      /* In async mode stats will me updated on AIO requests completion */
      if(file_io_mode != FILE_IO_MODE_ASYNC)
      {
        SB_THREAD_MUTEX_LOCK();
        read_ops++;
        bytes_read += file_req->size;
        SB_THREAD_MUTEX_UNLOCK();
      }

      break;
    case FILE_OP_TYPE_FSYNC:
      /* Ignore fsync requests if we are already fsync'ing each operation */
      if (file_fsync_all)
        break;
      if(file_fsync(file_req->file_id, thread_id))
      {
        log_errno(LOG_FATAL, "Failed to fsync file! id: %u fd: " FD_FMT,
                  file_req->file_id, fd);
        return 1;
      }

      /* In async mode stats will me updated on AIO requests completion */
      if(file_io_mode != FILE_IO_MODE_ASYNC)
      {
        SB_THREAD_MUTEX_LOCK();
        other_ops++;
        SB_THREAD_MUTEX_UNLOCK();
      }

      break;         
    default:
      log_text(LOG_FATAL, "Execute of UNKNOWN file request type called (%d)!, "
               "aborting", file_req->operation);
      return 1;
  }
  return 0;

}


void file_print_mode(void)
{
  char sizestr[16];
  
  log_text(LOG_NOTICE, "Extra file open flags: %x", file_extra_flags);
  log_text(LOG_NOTICE, "%d files, %sB each", num_files,
           sb_print_value_size(sizestr, sizeof(sizestr), file_size));
  log_text(LOG_NOTICE, "%sB total file size",
           sb_print_value_size(sizestr, sizeof(sizestr),
                               file_size * num_files));
  log_text(LOG_NOTICE, "Block size %sB",
           sb_print_value_size(sizestr, sizeof(sizestr), file_block_size));
  if (file_merged_requests > 0)
    log_text(LOG_NOTICE, "Merging requests up to %sB for sequential IO.",
             sb_print_value_size(sizestr, sizeof(sizestr),
                                 file_max_request_size));

  switch (test_mode)
  {
    case MODE_RND_WRITE:
    case MODE_RND_READ:
    case MODE_RND_RW:
      log_text(LOG_NOTICE, "Number of IO requests: %d",
               sb_globals.max_requests);
      log_text(LOG_NOTICE,
               "Read/Write ratio for combined random IO test: %2.2f",
               file_rw_ratio);
      break;
    default:
      break;
  }

  if (file_fsync_freq > 0)
    log_text(LOG_NOTICE,
             "Periodic FSYNC enabled, calling fsync() each %d requests.",
             file_fsync_freq);

  if (file_fsync_end)
    log_text(LOG_NOTICE, "Calling fsync() at the end of test, Enabled.");

  if (file_fsync_all)
    log_text(LOG_NOTICE, "Calling fsync() after each write operation.");

  log_text(LOG_NOTICE, "Using %s I/O mode", get_io_mode_str(file_io_mode));

  if (sb_globals.validate)
    log_text(LOG_NOTICE, "Using checksums validation.");
  
  log_text(LOG_NOTICE, "Doing %s test", get_test_mode_str(test_mode));
}


/* Print test statistics */


void file_print_stats(sb_stat_t type)
{
  double seconds;
  unsigned long long diff_read;
  unsigned long long diff_written;
  unsigned long long diff_other_ops;

  switch (type) {
  case SB_STAT_INTERMEDIATE:
    {
      SB_THREAD_MUTEX_LOCK();

      seconds = NS2SEC(sb_timer_split(&sb_globals.exec_timer));

      diff_read = bytes_read - last_bytes_read;
      diff_written = bytes_written - last_bytes_written;
      diff_other_ops = other_ops - last_other_ops;

      last_bytes_read = bytes_read;
      last_bytes_written = bytes_written;
      last_other_ops = other_ops;

      SB_THREAD_MUTEX_UNLOCK();

      const double percentile_val =
        sb_histogram_get_pct_intermediate(&global_histogram,
                                          sb_globals.percentile);

      log_timestamp(LOG_NOTICE, &sb_globals.exec_timer,
                    "reads: %4.2f MiB/s writes: %4.2f MiB/s fsyncs: %4.2f/s "
                    "latency: %4.3f ms (%uth pct.)",
                    diff_read / megabyte / seconds,
                    diff_written / megabyte / seconds,
                    diff_other_ops / seconds,
                    percentile_val,
                    sb_globals.percentile);

      break;
    }

  case SB_STAT_CUMULATIVE:
    seconds = NS2SEC(sb_timer_split(&sb_globals.cumulative_timer1));

    log_text(LOG_NOTICE, "\n"
             "File operations:\n"
             "    reads/s:                      %4.2f\n"
             "    writes/s:                     %4.2f\n"
             "    fsyncs/s:                     %4.2f\n"
             "\n"
             "Throughput:\n"
             "    read, MiB/s:                  %4.2f\n"
             "    written, MiB/s:               %4.2f",
             read_ops / seconds, write_ops / seconds, other_ops / seconds,
             bytes_read / megabyte / seconds,
             bytes_written / megabyte / seconds);

    clear_stats();

    break;
  }
}


/* Return name for I/O mode */


const char *get_io_mode_str(file_io_mode_t mode)
{
  switch (mode) {
    case FILE_IO_MODE_SYNC:
      return "synchronous";
    case FILE_IO_MODE_ASYNC:
      return "asynchronous";
    case FILE_IO_MODE_MMAP:
#if SIZEOF_SIZE_T == 4
      return "slow mmaped";
#else
      return "fast mmaped";
#endif
    default:
      break;
  }

  return "(unknown)";
}


/* Return name for test mode */


const char *get_test_mode_str(file_test_mode_t mode)
{
  switch (mode) {
    case MODE_WRITE:
      return "sequential write (creation)";
    case MODE_REWRITE:
      return "sequential rewrite";
    case MODE_READ:
      return "sequential read";
    case MODE_RND_READ:
      return "random read"; 
    case MODE_RND_WRITE:
      return "random write";
    case MODE_RND_RW:
      return "random r/w";
    case MODE_MIXED:
      return "mixed";
    default:
      break;
  }
  
  return "(unknown)";
}


/*
  Converts the argument of --file-extra-flags to platform-specific open() flags.
  Returns 1 on error, 0 on success.
*/

static int convert_extra_flags(file_flags_t extra_flags, int *open_flags)
{
  switch (extra_flags) {
  case SB_FILE_FLAG_NORMAL:
#ifdef _WIN32
    *open_flags = FILE_ATTRIBUTE_NORMAL;
#endif
    break;
  case SB_FILE_FLAG_SYNC:
#ifdef _WIN32
    *open_flags = FILE_FLAG_WRITE_THROUGH;
#else
    *open_flags = O_SYNC;
#endif
    break;
  case SB_FILE_FLAG_DSYNC:
#ifdef O_DSYNC
    *open_flags = O_DSYNC;
#else
    log_text(LOG_FATAL,
             "--file-extra-flags=dsync is not supported on this platform.");
    return 1;
#endif
    break;
  case SB_FILE_FLAG_DIRECTIO:
#ifdef HAVE_DIRECTIO
    /* Will call directio(3) later */
#elif defined(O_DIRECT)
    *open_flags = O_DIRECT;
#elif defined _WIN32
    *open_flags = FILE_FLAG_NO_BUFFERING;
#else
    log_text(LOG_FATAL,
             "--file-extra-flags=direct is not supported on this platform.");
    return 1;
#endif
    break;
  default:
    log_text(LOG_FATAL, "Unknown extra flags value: %d", (int) extra_flags);
    return 1;
  }

  return 0;
}

/* Create files of necessary size for test */


int create_files(void)
{
  unsigned int       i;
  int                fd;
  char               file_name[512];
  long long          offset;
  long long          written = 0;
  sb_timer_t         t;
  double             seconds;
  int                flags = 0;

  log_text(LOG_NOTICE, "%d files, %ldKb each, %ldMb total", num_files,
           (long)(file_size / 1024),
           (long)((file_size * num_files) / (1024 * 1024)));
  log_text(LOG_NOTICE, "Creating files for the test...");
  log_text(LOG_NOTICE, "Extra file open flags: %x", file_extra_flags);

  if (convert_extra_flags(file_extra_flags, &flags))
    return 1;

  sb_timer_init(&t);
  sb_timer_start(&t);

  for (i=0; i < num_files; i++)
  {
    snprintf(file_name, sizeof(file_name), "test_file.%d",i);

    fd = open(file_name, O_CREAT | O_WRONLY | flags, S_IRUSR | S_IWUSR);
    if (fd < 0)
    {
      log_errno(LOG_FATAL, "Can't open file");
      return 1; 
    }

#ifndef _WIN32
    offset = (long long) lseek(fd, 0, SEEK_END);
#else
    offset = (long long) _lseeki64(fd, 0, SEEK_END);
#endif

    if (offset >= file_size)
      log_text(LOG_NOTICE, "Reusing existing file %s", file_name);
    else if (offset > 0)
      log_text(LOG_NOTICE, "Extending existing file %s", file_name);
    else
      log_text(LOG_NOTICE, "Creating file %s", file_name);

    for (; offset < file_size;
         written += file_block_size, offset += file_block_size)
    {
      /*
        If in validation mode, fill buffer with random values
        and write checksum. Not called in parallel, so use per_thread[0].
      */
      if (sb_globals.validate)
        file_fill_buffer(per_thread[0].buffer, file_block_size, offset);
                         
      if (write(fd, per_thread[0].buffer, file_block_size) < 0)
        goto error;
    }
    
    /* fsync files to prevent cache flush from affecting test results */
#ifndef _WIN32
    fsync(fd);
#else
    _commit(fd);
#endif
    close(fd);
  }

  sb_timer_stop(&t);
  seconds = NS2SEC(sb_timer_value(&t));

  if (written > 0)
    log_text(LOG_NOTICE, "%llu bytes written in %.2f seconds (%.2f MiB/sec).",
             written, seconds,
             (double) (written / megabyte) / seconds);
  else
    log_text(LOG_NOTICE, "No bytes written.");

  return 0;

 error:
  log_errno(LOG_FATAL, "Failed to write file!");
  close(fd);
  return 1;
}


/* Remove test files */


int remove_files(void)
{
  unsigned int i;
  char         file_name[512];
  
  log_text(LOG_NOTICE, "Removing test files...");
  
  for (i = 0; i < num_files; i++)
  {
    snprintf(file_name, sizeof(file_name), "test_file.%d",i);
    unlink(file_name);
  }

  return 0;
}


/* 'prepare' command for fileio test */


int file_cmd_prepare(void)
{
  if (parse_arguments())
    return 1;

  /*
    Make sure that files do not exist for 'sequential write' test mode,
    create test files for other test modes
  */
  if (test_mode == MODE_WRITE)
    return remove_files();

  return create_files();
}


/* 'cleanup' command for fileio test */


int file_cmd_cleanup(void)
{
  if (parse_arguments())
    return 1;

  return remove_files();
}

void init_vars(void)
{
  position = 0; /* position in file */
  current_file = 0;
  fsynced_file = 0; /* for counting file to be fsynced */
  fsynced_file2 = 0;
  req_performed = 0;
  is_dirty = 0;
  if (sb_globals.validate)
  {
    prev_req.size = 0;
    prev_req.operation = FILE_OP_TYPE_NULL;
    prev_req.file_id = 0;
    prev_req.pos = 0;
  }
}

void clear_stats(void)
{
  read_ops = 0;
  write_ops = 0;
  other_ops = 0;
  last_other_ops = 0;
  bytes_read = 0;
  last_bytes_read = 0;
  bytes_written = 0;
  last_bytes_written = 0;
  /*
    So that intermediate stats are calculated from the current moment
    rather than from the previous intermediate report
  */
  if (sb_timer_initialized(&sb_globals.exec_timer))
    sb_timer_split(&sb_globals.exec_timer);
}


#ifdef HAVE_LIBAIO
/* Allocate async contexts pool */


int file_async_init(void)
{
  unsigned int i;

  if (file_io_mode != FILE_IO_MODE_ASYNC)
    return 0;
  
  file_async_backlog = sb_get_value_int("file-async-backlog");
  if (file_async_backlog <= 0) {
    log_text(LOG_FATAL, "Invalid value of file-async-backlog: %d",
             file_async_backlog);
    return 1;
  }

  aio_ctxts = (sb_aio_context_t *)calloc(sb_globals.num_threads,
                                         sizeof(sb_aio_context_t));
  for (i = 0; i < sb_globals.num_threads; i++)
  {
    if (io_queue_init(file_async_backlog, &aio_ctxts[i].io_ctxt))
    {
      log_errno(LOG_FATAL, "io_queue_init() failed!");
      return 1;
    }
      
    aio_ctxts[i].events = (struct io_event *)malloc(file_async_backlog *
                                                    sizeof(struct io_event));
    if (aio_ctxts[i].events == NULL)
    {
      log_errno(LOG_FATAL, "Failed to allocate async I/O context!");
      return 1;
    }
  }

  return 0;
}


/* Destroy async contexts pool */


int file_async_done(void)
{
  unsigned int i;
  
  if (file_io_mode != FILE_IO_MODE_ASYNC)
    return 0;

  for (i = 0; i < sb_globals.num_threads; i++)
  {
    io_queue_release(aio_ctxts[i].io_ctxt);
    free(aio_ctxts[i].events);
  }
  
  free(aio_ctxts);

  return 0;
}  


/* Wait for all async operations to complete before the end of the test */


int file_thread_done(int thread_id)
{
  if (file_io_mode == FILE_IO_MODE_ASYNC && aio_ctxts[thread_id].nrequests > 0)
    return file_wait(thread_id, aio_ctxts[thread_id].nrequests);

  return 0;
}

/*
  Submit async I/O requests until the length of request queue exceeds
  the limit. Then wait for at least one request to complete and proceed.
*/


int file_submit_or_wait(struct iocb *iocb, sb_file_op_t type, ssize_t len,
                        int thread_id)
{
  sb_aio_oper_t   *oper;
  struct iocb     *iocbp;

  oper = (sb_aio_oper_t *)malloc(sizeof(sb_aio_oper_t));
  if (oper == NULL)
  {
    log_text(LOG_FATAL, "Failed to allocate AIO operation!");
    return 1;
  }

  memcpy(&oper->iocb, iocb, sizeof(*iocb));
  oper->type = type;
  oper->len = len;
  iocbp = &oper->iocb;

  if (io_submit(aio_ctxts[thread_id].io_ctxt, 1, &iocbp) < 1)
  {
    log_errno(LOG_FATAL, "io_submit() failed!");
    return 1;
  }
  
  aio_ctxts[thread_id].nrequests++;
  if (aio_ctxts[thread_id].nrequests < file_async_backlog)
    return 0;
  
  return file_wait(thread_id, 1);
}


/*
  Wait for at least nreq I/O requests to complete
*/


int file_wait(int thread_id, long nreq)
{ 
  long            i;
  long            nr;
  struct io_event *event;
  sb_aio_oper_t   *oper;
  struct iocb     *iocbp;

  /* Try to read some events */
#ifdef HAVE_OLD_GETEVENTS
  (void)nreq; /* unused */
  nr = io_getevents(aio_ctxts[thread_id].io_ctxt, file_async_backlog,
                    aio_ctxts[thread_id].events, NULL);
#else
  nr = io_getevents(aio_ctxts[thread_id].io_ctxt, nreq, file_async_backlog,
                    aio_ctxts[thread_id].events, NULL);
#endif
  if (nr < 1)
  {
    log_errno(LOG_FATAL, "io_getevents() failed!");
    return 1;
  }

  /* Verify results */
  for (i = 0; i < nr; i++)
  {
    event = (struct io_event *)aio_ctxts[thread_id].events + i;
    iocbp = (struct iocb *)(unsigned long)event->obj;
    oper = (sb_aio_oper_t *)iocbp;
    switch (oper->type) {
    case FILE_OP_TYPE_FSYNC:
        if (event->res != 0)
        {
          log_text(LOG_FATAL, "Asynchronous fsync failed!\n");
          return 1;
        }

        SB_THREAD_MUTEX_LOCK();
        other_ops++;
        SB_THREAD_MUTEX_UNLOCK();

        break;

    case FILE_OP_TYPE_READ:
        if ((ssize_t)event->res != oper->len)
        {
          log_text(LOG_FATAL, "Asynchronous read failed!\n");
          return 1;
        }

        SB_THREAD_MUTEX_LOCK();
        read_ops++;
        bytes_read += oper->len;
        SB_THREAD_MUTEX_UNLOCK();

        break;

    case FILE_OP_TYPE_WRITE:
        if ((ssize_t)event->res != oper->len)
        {
          log_text(LOG_FATAL, "Asynchronous write failed!\n");
          return 1;
        }

        SB_THREAD_MUTEX_LOCK();
        write_ops++;
        bytes_written += oper->len;
        SB_THREAD_MUTEX_UNLOCK();

        break;

    default:
        break;
    }
    free(oper);
    aio_ctxts[thread_id].nrequests--;
  }
  
  return 0;
}
#endif /* HAVE_LIBAIO */

                        
#ifdef HAVE_MMAP
/* Initialize data structures required for mmap'ed I/O operations */


int file_mmap_prepare(void)
{
  unsigned int i;
  
  if (file_io_mode != FILE_IO_MODE_MMAP)
    return 0;

  file_page_mask = ~(sb_get_allocation_granularity() - 1);
  
  /* Extend file sizes for sequential write test */
  if (test_mode == MODE_WRITE)
    for (i = 0; i < num_files; i++)
    {
#ifdef _WIN32
      HANDLE hFile = files[i];
      LARGE_INTEGER offset;
      offset.QuadPart = file_size;
      if (!SetFilePointerEx(hFile ,offset ,NULL, FILE_BEGIN))
      {
        log_errno(LOG_FATAL, "SetFilePointerEx() failed on file %d", i);
        return 1;
      }
      if (!SetEndOfFile(hFile))
      {
        log_errno(LOG_FATAL, "SetEndOfFile() failed on file %d", i);
        return 1;
      }
      offset.QuadPart = 0;
      SetFilePointerEx(hFile ,offset ,NULL, FILE_BEGIN);
#else
      if (ftruncate(files[i], file_size))
      {
        log_errno(LOG_FATAL, "ftruncate() failed on file %d", i);
        return 1;
      }
#endif 
    }

#if SIZEOF_SIZE_T > 4
  mmaps = (void **)malloc(num_files * sizeof(void *));
  for (i = 0; i < num_files; i++)
  {
    mmaps[i] = mmap(NULL, file_size, PROT_READ | PROT_WRITE, MAP_SHARED,
                    files[i], 0);
    if (mmaps[i] == MAP_FAILED)
    {
      log_errno(LOG_FATAL, "mmap() failed on file %d", i);
      return 1;
    }
  }
#else
  (void)i; /* unused */
#endif
  
  return 0;
}


/* Destroy data structure used by mmap'ed I/O operations */


int file_mmap_done(void)
{
  unsigned int i;

  if (file_io_mode != FILE_IO_MODE_MMAP)
    return 0;

#if SIZEOF_SIZE_T > 4
  for (i = 0; i < num_files; i++)
    munmap(mmaps[i], file_size);

  free(mmaps);
#else
   (void)i; /* unused */
#endif
  
  return 0;
}
#endif /* HAVE_MMAP */

int file_fsync(unsigned int file_id, int thread_id)
{
  FILE_DESCRIPTOR fd = files[file_id];
#ifdef HAVE_LIBAIO
  struct iocb iocb;
#else
  (void)thread_id; /* unused */
#endif

  /*
    FIXME: asynchronous fsync support is missing
    in Linux kernel at the moment
  */
  if (file_io_mode == FILE_IO_MODE_SYNC
      || file_io_mode == FILE_IO_MODE_ASYNC
#if defined(HAVE_MMAP) && SIZEOF_SIZE_T == 4
      /* Use fsync in mmaped mode on 32-bit architectures */
      || file_io_mode == FILE_IO_MODE_MMAP
#endif
      )
  {
    if (file_fsync_mode == FSYNC_ALL)
#ifndef _WIN32
      return fsync(fd);
#else
      return !FlushFileBuffers(fd);
#endif

#ifdef F_FULLFSYNC
      return fcntl(fd, F_FULLFSYNC) != -1;
#elif defined(HAVE_FDATASYNC)
    return fdatasync(fd);
#else
    log_text(LOG_ALERT, "Unknown fsync mode: %d", file_fsync_mode);
    return -1;
#endif

  }
#ifdef HAVE_LIBAIO
  else if (file_io_mode == FILE_IO_MODE_ASYNC)
  {
    /* Use asynchronous fsync */
    if (file_fsync_mode == FSYNC_ALL)
      io_prep_fsync(&iocb, fd);
    else
      io_prep_fdsync(&iocb, fd);

    return file_submit_or_wait(&iocb, FILE_OP_TYPE_FSYNC, 0, thread_id);
  }
#endif
#ifdef HAVE_MMAP
  /* Use msync on file on 64-bit architectures */
  else if (file_io_mode == FILE_IO_MODE_MMAP)
  {
#ifndef _WIN32
    return msync(mmaps[file_id], file_size, MS_SYNC | MS_INVALIDATE);
#else
    return !FlushViewOfFile(mmaps[file_id], (size_t)file_size);
#endif
  }
#endif

  return 1; /* Unknown I/O mode */
}

#ifdef _WIN32
ssize_t pread(HANDLE hFile, void *buf, ssize_t count, long long offset)
{
  DWORD         nBytesRead;
  OVERLAPPED    ov = {0};
  LARGE_INTEGER li;

  if(!count)
	  return 0;
#ifdef _WIN64
  if(count > UINT_MAX)
    count= UINT_MAX;
#endif

  li.QuadPart   = offset;
  ov.Offset     = li.LowPart;
  ov.OffsetHigh = li.HighPart;

  if(!ReadFile(hFile, buf, (DWORD)count, &nBytesRead, &ov))
  {
    DWORD lastError = GetLastError();
    if(lastError == ERROR_HANDLE_EOF)
     return 0;
    return -1;
  }
  return nBytesRead;
}
ssize_t pwrite(HANDLE hFile, const void *buf, size_t count, 
                     long long  offset)
{
  DWORD         nBytesWritten;
  OVERLAPPED    ov = {0};
  LARGE_INTEGER li;

  if(!count)
    return 0;

#ifdef _WIN64
  if(count > UINT_MAX)
    count= UINT_MAX;
#endif

  li.QuadPart  = offset;
  ov.Offset    = li.LowPart;
  ov.OffsetHigh= li.HighPart;

  if(!WriteFile(hFile, buf, (DWORD)count, &nBytesWritten, &ov))
  {
    return -1;
  }
  else
    return nBytesWritten;
}

#define MAP_SHARED 0
#define PROT_READ  1
#define PROT_WRITE 2
#define MAP_FAILED NULL

void *mmap(void *addr, size_t len, int prot, int flags,
            FILE_DESCRIPTOR fd, long long off)
{
  DWORD flProtect;
  DWORD flMap;
  void *retval;
  LARGE_INTEGER li;
  HANDLE hMap;

  switch(prot)
  {
  case PROT_READ:
    flProtect = PAGE_READONLY;
    flMap     = FILE_MAP_READ;
    break;
  case PROT_READ|PROT_WRITE:
    flProtect = PAGE_READWRITE;
    flMap     = FILE_MAP_ALL_ACCESS;
    break;
  default:
    return MAP_FAILED;
  }
  hMap = CreateFileMapping(fd, NULL, flProtect, 0 , 0, NULL);

  if(hMap == INVALID_HANDLE_VALUE)
    return MAP_FAILED;

  li.QuadPart = off;
  retval = MapViewOfFileEx(hMap, flMap, li.HighPart, li.LowPart, len, NULL);

  CloseHandle(hMap);
  return retval;
}

int munmap(void *start, size_t len)
{
  (void) len; /* unused */
  if(UnmapViewOfFile(start))
    return 0;
  return -1;
}
#endif


ssize_t file_pread(unsigned int file_id, void *buf, ssize_t count,
                   long long offset, int thread_id)
{
  FILE_DESCRIPTOR fd = files[file_id];
#ifdef HAVE_MMAP
  void        *start;
  long long    page_addr;
  long long    page_offset;
#endif
#ifdef HAVE_LIBAIO
  struct iocb iocb;
#else
  (void)thread_id; /* unused */
#endif
    
  if (file_io_mode == FILE_IO_MODE_SYNC)
    return pread(fd, buf, count, offset);
#ifdef HAVE_LIBAIO
  else if (file_io_mode == FILE_IO_MODE_ASYNC)
  {
    /* Use asynchronous read */
    io_prep_pread(&iocb, fd, buf, count, offset);

    if (file_submit_or_wait(&iocb, FILE_OP_TYPE_READ, count, thread_id))
      return 0;

    return count;
  }
#endif
#ifdef HAVE_MMAP
  else if (file_io_mode == FILE_IO_MODE_MMAP)
  {
# if SIZEOF_SIZE_T == 4
    /* Create file mapping for each I/O operation on 32-bit platforms */
    page_addr = offset & file_page_mask;
    page_offset = offset - page_addr;
    start = mmap(NULL, count + page_offset, PROT_READ, MAP_SHARED,
                 fd, page_addr);
    if (start == MAP_FAILED)
      return 0;
    memcpy(buf, (char *)start + page_offset, count);
    munmap(start, count + page_offset);
    return count;
# else
    (void)start; /* unused */
    (void)page_addr; /* unused */
    (void)page_offset; /* unused */
    
    /* We already have all files mapped on 64-bit platforms */
    memcpy(buf, (char *)mmaps[file_id] + offset, count);

    return count;
# endif
  }
#endif /* HAVE_MMAP */
  
  return 1; /* Unknown I/O mode */
}


ssize_t file_pwrite(unsigned int file_id, void *buf, ssize_t count,
                    long long offset, int thread_id)
{
  FILE_DESCRIPTOR fd = files[file_id];
#ifdef HAVE_MMAP
  void        *start;
  size_t       page_addr;
  size_t       page_offset;
#endif  
#ifdef HAVE_LIBAIO
  struct iocb iocb;
#else  
  (void)thread_id; /* unused */
#endif
  
  if (file_io_mode == FILE_IO_MODE_SYNC)
    return pwrite(fd, buf, count, offset);
#ifdef HAVE_LIBAIO
  else if (file_io_mode == FILE_IO_MODE_ASYNC)
  {
    /* Use asynchronous write */
    io_prep_pwrite(&iocb, fd, buf, count, offset);

    if (file_submit_or_wait(&iocb, FILE_OP_TYPE_WRITE, count, thread_id))
      return 0;

    return count;
  }
#endif
#ifdef HAVE_MMAP
  else if (file_io_mode == FILE_IO_MODE_MMAP)
  {
# if SIZEOF_SIZE_T == 4
    /* Create file mapping for each I/O operation on 32-bit platforms */
    page_addr = offset & file_page_mask;
    page_offset = offset - page_addr;
    start = mmap(NULL, count + page_offset, PROT_READ | PROT_WRITE, MAP_SHARED,
                 fd, page_addr);

    if (start == MAP_FAILED)
      return 0;
    memcpy((char *)start + page_offset, buf, count);
    munmap(start, count + page_offset);

    return count;
# else
    (void)start; /* unused */
    (void)page_addr; /* unused */
    (void)page_offset; /* unused */

    /* We already have all files mapped on 64-bit platforms */
    memcpy((char *)mmaps[file_id] + offset, buf, count);

    return count;
# endif    
  }
#endif /* HAVE_MMAP */

  return 0; /* Unknown I/O mode */
}


/* Parse the command line arguments */


int parse_arguments(void)
{
  char         *mode;
  unsigned int  i;
  
  num_files = sb_get_value_int("file-num");

  if (num_files <= 0)
  {
    log_text(LOG_FATAL, "Invalid value for file-num: %d", num_files);
    return 1;
  }
  total_size = sb_get_value_size("file-total-size");
  if (total_size <= 0)
  {
    log_text(LOG_FATAL, "Invalid value for file-total-size: %lld",
             (long long)total_size);
    return 1;
  }
  file_size = total_size / num_files;
  
  mode = sb_get_value_string("file-test-mode");

  /* File test mode is necessary only for 'run' command */
  if (sb_globals.command == SB_COMMAND_RUN)
  {
    if (mode == NULL)
    {
      log_text(LOG_FATAL, "Missing required argument: --file-test-mode");
      sb_print_options(fileio_args);
      return 1;
    }
    if (!strcmp(mode, "seqwr"))
      test_mode = MODE_WRITE;
    else if (!strcmp(mode, "seqrewr"))
      test_mode = MODE_REWRITE;
    else if (!strcmp(mode, "seqrd"))
      test_mode = MODE_READ;
    else if (!strcmp(mode, "rndrd"))
      test_mode = MODE_RND_READ;
    else if (!strcmp(mode, "rndwr"))
      test_mode = MODE_RND_WRITE;
    else if (!strcmp(mode, "rndrw"))
      test_mode = MODE_RND_RW;
    else
    {
      log_text(LOG_FATAL, "Invalid IO operations mode: %s.", mode);
      return 1;
    }
  }
  
  mode  = sb_get_value_string("file-io-mode");
  if (mode == NULL)
    mode = "sync";
  if (!strcmp(mode, "sync"))
    file_io_mode = FILE_IO_MODE_SYNC;
  else if (!strcmp(mode, "async"))
  {
#ifdef HAVE_LIBAIO
    file_io_mode = FILE_IO_MODE_ASYNC;
#else
    log_text(LOG_FATAL,
             "asynchronous I/O mode is unsupported on this platform.");
    return 1;
#endif
  }
  else if (!strcmp(mode, "mmap"))
  {
#ifdef HAVE_MMAP
    file_io_mode = FILE_IO_MODE_MMAP;
#else
    log_text(LOG_FATAL,
             "mmap'ed I/O mode is unsupported on this platform.");
    return 1;
#endif
  }
  else
  {
    log_text(LOG_FATAL, "unknown I/O mode: %s", mode);
    return 1;
  }
  
  file_merged_requests = sb_get_value_int("file-merged-requests");
  if (file_merged_requests < 0)
  {
    log_text(LOG_FATAL, "Invalid value for file-merged-requests: %d.",
             file_merged_requests);
    return 1;
  }
  
  file_block_size = sb_get_value_size("file-block-size");
  if (file_block_size <= 0)
  {
    log_text(LOG_FATAL, "Invalid value for file-block-size: %d.",
             file_block_size);
    return 1;
  }

  if (file_merged_requests > 0)
    file_max_request_size = file_block_size * file_merged_requests;
  else
    file_max_request_size = file_block_size;

  mode = sb_get_value_string("file-extra-flags");
  if (mode == NULL || !strlen(mode))
    file_extra_flags = SB_FILE_FLAG_NORMAL;
  else if (!strcmp(mode, "sync"))
    file_extra_flags = SB_FILE_FLAG_SYNC;
  else if (!strcmp(mode, "dsync"))
    file_extra_flags = SB_FILE_FLAG_DSYNC;
  else if (!strcmp(mode, "direct"))
    file_extra_flags = SB_FILE_FLAG_DIRECTIO;
  else
  {
    log_text(LOG_FATAL, "Invalid value for file-extra-flags: %s", mode);
    return 1;
  }
  
  file_fsync_freq = sb_get_value_int("file-fsync-freq");
  if (file_fsync_freq < 0)
  {
    log_text(LOG_FATAL, "Invalid value for file-fsync-freq: %d.",
             file_fsync_freq);
    return 1;
  }

  file_fsync_end = sb_get_value_flag("file-fsync-end");
  file_fsync_all = sb_get_value_flag("file-fsync-all");
  /* file-fsync-all overrides file-fsync-end and file-fsync-freq */
  if (file_fsync_all) {
    file_fsync_end = 0;
    file_fsync_freq = 0;
  }
  
  mode = sb_get_value_string("file-fsync-mode");
  if (!strcmp(mode, "fsync"))
    file_fsync_mode = FSYNC_ALL;
  else if (!strcmp(mode, "fdatasync"))
  {
#ifdef HAVE_FDATASYNC
    file_fsync_mode = FSYNC_DATA;
#else
    log_text(LOG_FATAL, "fdatasync() is unavailable on this platform");
    return 1;
#endif
  }
  else
  {
    log_text(LOG_FATAL, "Invalid fsync mode: %s.", mode);
    return 1;
  }

  file_rw_ratio = sb_get_value_float("file-rw-ratio");
  if (file_rw_ratio < 0)
  {
    log_text(LOG_FATAL, "Invalid value for --file-rw-ratio: %f.", file_rw_ratio);
    return 1;
  }

  per_thread = malloc(sizeof(*per_thread) * sb_globals.num_threads);
  for (i = 0; i < sb_globals.num_threads; i++)
  {
    per_thread[i].buffer = sb_memalign(file_max_request_size);
    if (per_thread[i].buffer == NULL)
    {
      log_text(LOG_FATAL, "Failed to allocate a memory buffer");
      return 1;
    }
    memset(per_thread[i].buffer, 0, file_max_request_size);
  }

  return 0;
}


/* check if two requests are sequential */


void check_seq_req(sb_file_request_t *prev_req, sb_file_request_t *r)
{
  /* Do not check fsync operation at the moment */
  if (r->operation == FILE_OP_TYPE_FSYNC || r->operation == FILE_OP_TYPE_NULL)
    return; 
  /* if old request is NULL do not check against it */
  if (prev_req->operation == FILE_OP_TYPE_NULL)
    return;
  /* check files */
  if (r->file_id - prev_req->file_id>1 &&
      !(r->file_id == 0 && prev_req->file_id == num_files-1))
  {
    log_text(LOG_WARNING,
             "Discovered too large file difference in seq requests!");
    return;
  }
  if (r->file_id == prev_req->file_id)
  {
    if(r->pos - prev_req->pos != prev_req->size)
    {
      log_text(LOG_WARNING,
               "Discovered too large position difference in seq request!");
      return;
    }
  }    
  else /* if file changed last request has to complete file and new start */
  {
    if ((prev_req->pos + prev_req->size != file_size) || (r->pos != 0))
    {
      log_text(LOG_WARNING, "Invalid file switch found!");  
      log_text(LOG_WARNING, "Old: file_id: %d, pos: %d  size: %d",
               prev_req->file_id, (int)prev_req->pos, (int)prev_req->size);
      log_text(LOG_WARNING, "New: file_id: %d, pos: %d  size: %d",
               r->file_id, (int)r->pos, (int)r->size);
      
      return;
    }  
  }    
} 


unsigned long sb_getpagesize(void)
{
#ifdef _SC_PAGESIZE
  return sysconf(_SC_PAGESIZE);
#elif defined _WIN32
  SYSTEM_INFO info;
  GetSystemInfo(&info);
  return info.dwPageSize;
#else
  return getpagesize();
#endif
}

/* 
  Alignment requirement for mmap(). The same as page size, except on Windows
  (on Windows it has to be 64KB, even if pagesize is only 4 or 8KB)
*/
unsigned long sb_get_allocation_granularity(void)
{
#ifdef _WIN32
  SYSTEM_INFO info;
  GetSystemInfo(&info);
  return info.dwAllocationGranularity;
#else
  return sb_getpagesize();
#endif
}

/*
  Allocate a buffer of a specified size and align it to the allocation
  granularity
*/
void *sb_memalign(size_t size)
{
  unsigned long page_size;
  void *buffer;
  
#ifdef HAVE_POSIX_MEMALIGN
  page_size = sb_getpagesize();
  int ret= posix_memalign(&buffer, page_size, size);
  if (ret != 0)
    buffer = NULL; 
#elif defined(HAVE_MEMALIGN)
  page_size = sb_getpagesize();
  buffer = memalign(page_size, size);
#elif defined(HAVE_VALLOC)
  (void)page_size; /* unused */
  buffer = valloc(size);
#elif defined (_WIN32)
  (void)page_size; /* unused */
  buffer = VirtualAlloc(NULL, size, MEM_RESERVE|MEM_COMMIT, PAGE_READWRITE);
#else
  (void)page_size; /* unused */
  log_text(LOG_WARNING, "None of valloc(), memalign() and posix_memalign() "
           "is available, doing unaligned IO!");
  buffer = malloc(size);
#endif

  return buffer;
}

static void sb_free_memaligned(void *buf)
{
#ifdef _WIN32
  VirtualFree(buf,0,MEM_FREE);
#else
  free(buf);
#endif
}

static FILE_DESCRIPTOR sb_open(const char *name)
{
  FILE_DESCRIPTOR file;
  int flags = 0;

  if (convert_extra_flags(file_extra_flags, &flags))
    return SB_INVALID_FILE;

#ifndef _WIN32
  file = open(name, O_RDWR | flags, S_IRUSR | S_IWUSR);
#else
  file = CreateFile(name, GENERIC_READ|GENERIC_WRITE, 0, NULL, OPEN_EXISTING,
                    flags, NULL);
#endif

#ifdef HAVE_DIRECTIO
  if (VALID_FILE(file) && file_extra_flags == SB_FILE_FLAG_DIRECTIO &&
      directio(file, DIRECTIO_ON))
  {
    log_errno(LOG_FATAL, "directio() failed");
    return SB_INVALID_FILE;
  }
#endif

  return file;
}

/*
  Create a file with a given path. Signal an error if the file already
  exists. Return a non-zero value on error.
*/

static int sb_create(const char *path)
{
  FILE_DESCRIPTOR file;
  int res;

#ifndef _WIN32
  file = open(path, O_CREAT | O_EXCL, S_IRUSR | S_IWUSR);
  res = !VALID_FILE(file);
  close(file);
#else
  file = CreateFile(path, GENERIC_READ | GENERIC_WRITE, 0, NULL, CREATE_NEW,
                    0, NULL);
  res = !VALID_FILE(file);
  CloseHandle(file);
#endif

  return res;
}


/* Fill buffer with random values and write checksum */


void file_fill_buffer(unsigned char *buf, unsigned int len,
                      size_t offset)
{
  unsigned int i;

  for (i = 0; i < len - (FILE_CHECKSUM_LENGTH + FILE_OFFSET_LENGTH); i++)
    buf[i] = sb_rnd() & 0xFF;

  /* Store the checksum */
  *(int *)(void *)(buf + i) = (int)crc32(0, (unsigned char *)buf, len -
                                 (FILE_CHECKSUM_LENGTH + FILE_OFFSET_LENGTH));
  /* Store the offset */
  *(long *)(void *)(buf + i + FILE_CHECKSUM_LENGTH) = offset;
}


/* Validate checksum and offset of block read from disk */


int file_validate_buffer(unsigned char  *buf, unsigned int len, size_t offset)
{
  unsigned int checksum;
  unsigned int cs_offset;

  cs_offset = len - (FILE_CHECKSUM_LENGTH + FILE_OFFSET_LENGTH);
  
  checksum = (unsigned int)crc32(0, (unsigned char *)buf, cs_offset);

  if (checksum != *(unsigned int *)(void *)(buf + cs_offset))
  {
    log_text(LOG_FATAL, "Checksum mismatch in block with offset: %lld",
             (long long) offset);
    log_text(LOG_FATAL, "    Calculated value: 0x%x    Stored value: 0x%x",
             checksum, *(unsigned int *)(void *)(buf + cs_offset));
    return 1;
  }

  if (offset != *(size_t *)(void *)(buf + cs_offset + FILE_CHECKSUM_LENGTH))
  {
    log_text(LOG_FATAL, "Offset mismatch in block:");
    log_text(LOG_FATAL, "   Actual offset: %ld    Stored offset: %ld",
             offset, *(size_t *)(void *)(buf + cs_offset + FILE_CHECKSUM_LENGTH));
    return 1;
  }

  return 0;
}<|MERGE_RESOLUTION|>--- conflicted
+++ resolved
@@ -696,13 +696,6 @@
         other_ops++;
         SB_THREAD_MUTEX_UNLOCK();
       }
-
-<<<<<<< HEAD
-      LOG_EVENT_STOP(msg, thread_id);
-=======
-      sb_percentile_update(&local_percentile,
-                           sb_timer_value(&timers[thread_id]));
->>>>>>> 7bc9a062
 
       /* In async mode stats will me updated on AIO requests completion */
       if (file_io_mode != FILE_IO_MODE_ASYNC)
