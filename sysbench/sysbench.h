--- conflicted
+++ resolved
@@ -1,9 +1,5 @@
 /* Copyright (C) 2004 MySQL AB
-<<<<<<< HEAD
-   Copyright (C) 2004-2015 Alexey Kopytov <akopytov@gmail.com>
-=======
    Copyright (C) 2004-2016 Alexey Kopytov <akopytov@gmail.com>
->>>>>>> 4ad92418
 
    This program is free software; you can redistribute it and/or modify
    it under the terms of the GNU General Public License as published by
