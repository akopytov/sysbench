--- conflicted
+++ resolved
@@ -30,11 +30,7 @@
 #include "sb_global.h"
 #include "sb_options.h"
 #include "sb_timer.h"
-<<<<<<< HEAD
 #include "sb_histogram.h"
-=======
-#include "sb_percentile.h"
->>>>>>> 7bc9a062
 
 /* Text message flags (used in the 'flags' field of log_text_msg_t) */
 
@@ -115,8 +111,6 @@
 extern sb_timer_t *timers;
 extern pthread_mutex_t timers_mutex;
 
-extern sb_percentile_t percentile;
-
 /* Register logger */
 
 int log_register(void);
