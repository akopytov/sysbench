--- conflicted
+++ resolved
@@ -44,23 +44,9 @@
 pgsql_ldadd = drivers/pgsql/libsbpgsql.a $(PGSQL_LIBS)
 endif
 
-<<<<<<< HEAD
 sysbench_SOURCES = sysbench.c sysbench.h sb_timer.c sb_timer.h \
 sb_options.c sb_options.h sb_logger.c sb_logger.h sb_list.h db_driver.h \
 db_driver.c sb_histogram.c sb_histogram.h sb_rnd.c sb_rnd.h \
-sb_thread.c sb_thread.h sb_barrier.c sb_barrier.h sb_global.h
-
-sysbench_LDADD = tests/fileio/libsbfileio.a tests/threads/libsbthreads.a \
-    tests/memory/libsbmemory.a tests/cpu/libsbcpu.a \
-    tests/mutex/libsbmutex.a scripting/libsbscript.a \
-    $(mysql_ldadd) $(drizzle_ldadd) $(attachsql_ldadd) $(pgsql_ldadd) \
-    $(ora_ldadd) $(LUAJIT_LIBS) $(CK_LIBS)
-=======
-luajit_ldadd = $(LUAJIT_LIBS)
-
-sysbench_SOURCES = sysbench.c sysbench.h sb_timer.c sb_timer.h \
-sb_options.c sb_options.h sb_logger.c sb_logger.h sb_list.h db_driver.h \
-db_driver.c sb_percentile.c sb_percentile.h sb_rnd.c sb_rnd.h \
 sb_thread.c sb_thread.h sb_barrier.c sb_barrier.h sb_global.h sb_lua.c \
 sb_lua.h lua/internal/sysbench.lua.h
 
@@ -68,8 +54,7 @@
     tests/memory/libsbmemory.a tests/cpu/libsbcpu.a \
     tests/mutex/libsbmutex.a \
     $(mysql_ldadd) $(drizzle_ldadd) $(attachsql_ldadd) $(pgsql_ldadd) \
-    $(ora_ldadd) $(luajit_ldadd)
->>>>>>> 7bc9a062
+    $(ora_ldadd) $(LUAJIT_LIBS) $(CK_LIBS)
 
 sysbench_LDFLAGS = $(EXTRA_LDFLAGS) $(mysql_ldflags) $(attachsql_ldflags) \
     $(pgsql_ldflags) $(ora_ldflags) $(LUAJIT_LDFLAGS)