--- conflicted
+++ resolved
@@ -87,15 +87,8 @@
   char               *user;
   char               *password;
   char               *db;
-<<<<<<< HEAD
   unsigned char      use_ssl;
   unsigned char      debug;
-=======
-  unsigned int       myisam_max_rows;
-  mysql_drv_trx_t    engine_trx;
-  unsigned int       use_ssl;
-  const char         *create_options;
->>>>>>> c33ec004
 } mysql_drv_args_t;
 
 #ifdef HAVE_PS
