--- conflicted
+++ resolved
@@ -185,12 +185,9 @@
 
 #endif
 
-<<<<<<< HEAD
 #define CALL_MMAP(prng, size)	mmap_plain(size)
 #define DIRECT_MMAP(prng, size)	direct_mmap(size)
-=======
 #define DIRECT_MMAP(size)	direct_mmap(size)
->>>>>>> ead2689a
 
 /* This function supports releasing coalesed segments */
 static int CALL_MUNMAP(void *ptr, size_t size)
