--- conflicted
+++ resolved
@@ -987,11 +987,8 @@
   case IRT_U8: return ARMI_LDRB;
   case IRT_I16: return ARMI_LDRSH;
   case IRT_U16: return ARMI_LDRH;
-<<<<<<< HEAD
   case IRT_NUM: lj_assertA(!LJ_SOFTFP, "unsplit FP op"); return ARMI_VLDR_D;
-=======
   case IRT_NUM: lua_assert(!LJ_SOFTFP); return ARMI_VLDR_D;
->>>>>>> ead2689a
   case IRT_FLOAT: if (!LJ_SOFTFP) return ARMI_VLDR_S;  /* fallthrough */
   default: return ARMI_LDR;
   }
@@ -1003,11 +1000,8 @@
   switch (irt_type(ir->t)) {
   case IRT_I8: case IRT_U8: return ARMI_STRB;
   case IRT_I16: case IRT_U16: return ARMI_STRH;
-<<<<<<< HEAD
   case IRT_NUM: lj_assertA(!LJ_SOFTFP, "unsplit FP op"); return ARMI_VSTR_D;
-=======
   case IRT_NUM: lua_assert(!LJ_SOFTFP); return ARMI_VSTR_D;
->>>>>>> ead2689a
   case IRT_FLOAT: if (!LJ_SOFTFP) return ARMI_VSTR_S;  /* fallthrough */
   default: return ARMI_STR;
   }
