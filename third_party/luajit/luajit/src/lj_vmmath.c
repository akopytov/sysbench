/*
** Math helper functions for assembler VM.
** Copyright (C) 2005-2020 Mike Pall. See Copyright Notice in luajit.h
*/

#define lj_vmmath_c
#define LUA_CORE

#include <errno.h>
#include <math.h>

#include "lj_obj.h"
#include "lj_ir.h"
#include "lj_vm.h"

/* -- Wrapper functions --------------------------------------------------- */

#if LJ_TARGET_X86 && __ELF__ && __PIC__
/* Wrapper functions to deal with the ELF/x86 PIC disaster. */
LJ_FUNCA double lj_wrap_log(double x) { return log(x); }
LJ_FUNCA double lj_wrap_log10(double x) { return log10(x); }
LJ_FUNCA double lj_wrap_exp(double x) { return exp(x); }
LJ_FUNCA double lj_wrap_sin(double x) { return sin(x); }
LJ_FUNCA double lj_wrap_cos(double x) { return cos(x); }
LJ_FUNCA double lj_wrap_tan(double x) { return tan(x); }
LJ_FUNCA double lj_wrap_asin(double x) { return asin(x); }
LJ_FUNCA double lj_wrap_acos(double x) { return acos(x); }
LJ_FUNCA double lj_wrap_atan(double x) { return atan(x); }
LJ_FUNCA double lj_wrap_sinh(double x) { return sinh(x); }
LJ_FUNCA double lj_wrap_cosh(double x) { return cosh(x); }
LJ_FUNCA double lj_wrap_tanh(double x) { return tanh(x); }
LJ_FUNCA double lj_wrap_atan2(double x, double y) { return atan2(x, y); }
LJ_FUNCA double lj_wrap_pow(double x, double y) { return pow(x, y); }
LJ_FUNCA double lj_wrap_fmod(double x, double y) { return fmod(x, y); }
#endif

/* -- Helper functions for generated machine code ------------------------- */

double lj_vm_foldarith(double x, double y, int op)
{
  switch (op) {
  case IR_ADD - IR_ADD: return x+y; break;
  case IR_SUB - IR_ADD: return x-y; break;
  case IR_MUL - IR_ADD: return x*y; break;
  case IR_DIV - IR_ADD: return x/y; break;
  case IR_MOD - IR_ADD: return x-lj_vm_floor(x/y)*y; break;
  case IR_POW - IR_ADD: return pow(x, y); break;
  case IR_NEG - IR_ADD: return -x; break;
  case IR_ABS - IR_ADD: return fabs(x); break;
#if LJ_HASJIT
  case IR_LDEXP - IR_ADD: return ldexp(x, (int)y); break;
  case IR_MIN - IR_ADD: return x < y ? x : y; break;
  case IR_MAX - IR_ADD: return x > y ? x : y; break;
#endif
  default: return x;
  }
}

#if (LJ_HASJIT && !(LJ_TARGET_ARM || LJ_TARGET_ARM64 || LJ_TARGET_PPC)) || LJ_TARGET_MIPS
int32_t LJ_FASTCALL lj_vm_modi(int32_t a, int32_t b)
{
  uint32_t y, ua, ub;
  /* This must be checked before using this function. */
  lj_assertX(b != 0, "modulo with zero divisor");
  ua = a < 0 ? (uint32_t)-a : (uint32_t)a;
  ub = b < 0 ? (uint32_t)-b : (uint32_t)b;
  y = ua % ub;
  if (y != 0 && (a^b) < 0) y = y - ub;
  if (((int32_t)y^b) < 0) y = (uint32_t)-(int32_t)y;
  return (int32_t)y;
}
#endif

#if LJ_HASJIT

#ifdef LUAJIT_NO_LOG2
double lj_vm_log2(double a)
{
  return log(a) * 1.4426950408889634074;
}
#endif

#if !LJ_TARGET_X86ORX64
/* Unsigned x^k. */
static double lj_vm_powui(double x, uint32_t k)
{
  double y;
  lj_assertX(k != 0, "pow with zero exponent");
  for (; (k & 1) == 0; k >>= 1) x *= x;
  y = x;
  if ((k >>= 1) != 0) {
    for (;;) {
      x *= x;
      if (k == 1) break;
      if (k & 1) y *= x;
      k >>= 1;
    }
    y *= x;
  }
  return y;
}

/* Signed x^k. */
double lj_vm_powi(double x, int32_t k)
{
  if (k > 1)
    return lj_vm_powui(x, (uint32_t)k);
  else if (k == 1)
    return x;
  else if (k == 0)
    return 1.0;
  else
    return 1.0 / lj_vm_powui(x, (uint32_t)-k);
}
#endif

/* Computes fpm(x) for extended math functions. */
double lj_vm_foldfpm(double x, int fpm)
{
  switch (fpm) {
  case IRFPM_FLOOR: return lj_vm_floor(x);
  case IRFPM_CEIL: return lj_vm_ceil(x);
  case IRFPM_TRUNC: return lj_vm_trunc(x);
  case IRFPM_SQRT: return sqrt(x);
  case IRFPM_LOG: return log(x);
  case IRFPM_LOG2: return lj_vm_log2(x);
<<<<<<< HEAD
  default: lj_assertX(0, "bad fpm %d", fpm);
=======
  default: lua_assert(0);
>>>>>>> ead2689a
  }
  return 0;
}

#if LJ_HASFFI
int lj_vm_errno(void)
{
  return errno;
}
#endif

#endif<|MERGE_RESOLUTION|>--- conflicted
+++ resolved
@@ -124,11 +124,8 @@
   case IRFPM_SQRT: return sqrt(x);
   case IRFPM_LOG: return log(x);
   case IRFPM_LOG2: return lj_vm_log2(x);
-<<<<<<< HEAD
   default: lj_assertX(0, "bad fpm %d", fpm);
-=======
   default: lua_assert(0);
->>>>>>> ead2689a
   }
   return 0;
 }
