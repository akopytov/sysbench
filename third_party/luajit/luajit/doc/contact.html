--- conflicted
+++ resolved
@@ -61,11 +61,7 @@
 </p>
 <p>
 Please send general questions to the
-<<<<<<< HEAD
-<a href="https://luajit.org/list.html"><span class="ext">&raquo;</span>&nbsp;LuaJIT mailing list</a>.
-=======
 <a href="https://luajit.org/list.html">LuaJIT mailing list</a>.
->>>>>>> ead2689a
 </p>
 <p>
 You can also send any questions you have directly to me:
