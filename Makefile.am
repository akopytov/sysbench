--- conflicted
+++ resolved
@@ -28,13 +28,8 @@
 
 SUBDIRS = $(LUAJIT_DIR) $(CK_DIR) src tests
 
-<<<<<<< HEAD
-EXTRA_DIST = README.md README-WIN.txt README-Oracle.md ChangeLog \
-             snap/snapcraft.yaml.in
-=======
 EXTRA_DIST = autogen.sh README.md README-WIN.txt README-Oracle.md ChangeLog \
              snap/snapcraft.yaml.in third_party/cram
->>>>>>> 355f6331
 
 test:
 	cd tests && $(MAKE) test