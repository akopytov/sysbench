--- conflicted
+++ resolved
@@ -25,11 +25,8 @@
 - [Usage](#usage)
     - [General Syntax](#general-syntax)
     - [General Command Line Options](#general-command-line-options)
-<<<<<<< HEAD
     - [Random Numbers Options](#random-numbers-options)
-=======
 - [Versioning](#versioning)
->>>>>>> d232e6f2
 
 <!-- markdown-toc end -->
 
@@ -267,7 +264,6 @@
 
 Note that numerical values for all *size* options (like `--thread-stack-size` in this table) may be specified by appending the corresponding multiplicative suffix (K for kilobytes, M for megabytes, G for gigabytes and T for terabytes).
 
-<<<<<<< HEAD
 ## Random Numbers Options
 
 sysbench provides a number of algorithms to generate random numbers that are distributed according to a given probability distribution. The table below lists options that can be used to control those algorithms.
@@ -282,32 +278,26 @@
 `--rand-pareto-h` | shape parameter for the Pareto distribution | 0.2
 `--rand-zipfian-exp` | shape parameter (theta) for the Zipfian distribution | 0.8`
 
+# Versioning
+
+For transparency and insight into its release cycle, and for striving to maintain backward compatibility, sysbench will be maintained under the Semantic Versioning guidelines as much as possible.
+
+Releases will be numbered with the following format:
+
+`<major>.<minor>.<patch>`
+
+And constructed with the following guidelines:
+
+* Breaking backward compatibility bumps the major (and resets the minor and patch)
+* New additions without breaking backward compatibility bumps the minor (and resets the patch)
+* Bug fixes and misc changes bumps the patch
+
+For more information on SemVer, please visit [http://semver.org/](http://semver.org/).
+
 [coveralls-badge]: https://coveralls.io/repos/github/akopytov/sysbench/badge.svg?branch=master
 [coveralls-url]: https://coveralls.io/github/akopytov/sysbench?branch=master
 [travis-badge]: https://travis-ci.org/akopytov/sysbench.svg?branch=master
 [travis-url]: https://travis-ci.org/akopytov/sysbench?branch=master
-=======
-# Versioning
-
-For transparency and insight into its release cycle, and for striving to maintain backward compatibility, sysbench will be maintained under the Semantic Versioning guidelines as much as possible.
-
-Releases will be numbered with the following format:
-
-`<major>.<minor>.<patch>`
-
-And constructed with the following guidelines:
-
-* Breaking backward compatibility bumps the major (and resets the minor and patch)
-* New additions without breaking backward compatibility bumps the minor (and resets the patch)
-* Bug fixes and misc changes bumps the patch
-
-For more information on SemVer, please visit [http://semver.org/](http://semver.org/).
-
-[coveralls-badge]: https://coveralls.io/repos/github/akopytov/sysbench/badge.svg?branch=1.0
-[coveralls-url]: https://coveralls.io/github/akopytov/sysbench?branch=1.0
-[travis-badge]: https://travis-ci.org/akopytov/sysbench.svg?branch=1.0
-[travis-url]: https://travis-ci.org/akopytov/sysbench?branch=1.0
->>>>>>> d232e6f2
 [license-badge]: https://img.shields.io/badge/license-GPLv2-blue.svg
 [license-url]: COPYING
 [release-badge]: https://img.shields.io/github/release/akopytov/sysbench.svg
