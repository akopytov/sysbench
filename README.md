[![Latest Release][release-badge]][release-url]
[![Build Status][travis-badge]][travis-url]
[![Debian Packages][deb-badge]][deb-url]
[![RPM Packages][rpm-badge]][rpm-url]
[![Coverage Status][coveralls-badge]][coveralls-url]
[![License][license-badge]][license-url]

<!-- markdown-toc start - Don't edit this section. Run M-x markdown-toc-generate-toc again -->
**Table of Contents**

- [sysbench](#sysbench)
    - [Features](#features)
- [Installing from Binary Packages](#installing-from-binary-packages)
    - [Linux](#linux)
    - [macOS](#macos)
    - [Windows](#windows)
- [Building and Installing From Source](#building-and-installing-from-source)
    - [Build Requirements](#build-requirements)
        - [Windows](#windows)
        - [Debian/Ubuntu](#debianubuntu)
        - [RHEL/CentOS](#rhelcentos)
        - [Fedora](#fedora)
        - [macOS](#macos)
    - [Build and Install](#build-and-install)
- [Usage](#usage)
<<<<<<< HEAD
    - [General syntax](#general-syntax)
    - [General command line options](#general-command-line-options)
    - [Random numbers options](#random-numbers-options)
=======
    - [General Syntax](#general-syntax)
    - [General Command Line Options](#general-command-line-options)
>>>>>>> c54aaef2

<!-- markdown-toc end -->

# sysbench

sysbench is a scriptable multi-threaded benchmark tool based on
LuaJIT. It is most frequently used for database benchmarks, but can also
be used to create arbitrarily complex workloads that do not involve a
database server.

sysbench comes with the following bundled benchmarks:

- `oltp_*.lua`: a collection of OLTP-like database benchmarks
- `fileio`: a filesystem-level benchmark
- `cpu`: a simple CPU benchmark
- `memory`: a memory access benchmark
- `threads`: a thread-based scheduler benchmark
- `mutex`: a POSIX mutex benchmark

## Features

- extensive statistics about rate and latency is available, including
  latency percentiles and histograms;
- low overhead even with thousands of concurrent threads. sysbench is
  capable of generating and tracking hundreds of millions of events per
  second;
- new benchmarks can be easily created by implementing pre-defined hooks
  in user-provided Lua scripts;
- can be used as a general-purpose Lua interpreter as well, simply
  replace `#!/usr/bin/lua` with `#!/usr/bin/sysbench` in your script.

# Installing from Binary Packages

## Linux

The easiest way to download and install sysbench on Linux is using
binary package repositories hosted by
[packagecloud](https://packagecloud.io). The repositories are
automatically updated on each sysbench release. Currently x86_64, i386
and aarch64 binaries are available.

Multiple methods to download and install sysbench packages are available and
described at <https://packagecloud.io/akopytov/sysbench/install>.

Quick install instructions:

- Debian/Ubuntu
  ``` shell
  curl -s https://packagecloud.io/install/repositories/akopytov/sysbench/script.deb.sh | sudo bash
  sudo apt -y install sysbench
  ```

- RHEL/CentOS:
  ``` shell
  curl -s https://packagecloud.io/install/repositories/akopytov/sysbench/script.rpm.sh | sudo bash
  sudo yum -y install sysbench
  ```

- Fedora:
  ``` shell
  curl -s https://packagecloud.io/install/repositories/akopytov/sysbench/script.rpm.sh | sudo bash	
  sudo dnf -y install sysbench
  ```

## macOS

On macOS, up-to-date sysbench packages are available from Homebrew:
```shell
# Add --with-postgresql if you need PostgreSQL support
brew install sysbench
```

## Windows
As of sysbench 1.0 support for native Windows builds was dropped. It may
be re-introduced in later releases. Currently, the recommended way to
obtain sysbench on Windows is
using
[Windows Subsystem for Linux available in Windows 10](https://msdn.microsoft.com/en-us/commandline/wsl/about).

After installing WSL and getting into he bash prompt on Windows
following Debian/Ubuntu installation instructions is
sufficient. Alternatively, one can use WSL to build and install sysbench
from source, or use an older sysbench release to build a native binary.

# Building and Installing From Source

It is recommended to install sysbench from the official binary
packages as described in
[Installing from Binary Packages](#installing-from-binary-packages). Below
are instruction for cases when you want to use sysbench on an
architecture for which no binary packages are available.

## Build Requirements

### Windows
As of sysbench 1.0 support for native Windows builds was
dropped. It may be re-introduced in later versions. Currently, the
recommended way to build sysbench on Windows is using
[Windows Subsystem for Linux available in Windows 10](https://msdn.microsoft.com/en-us/commandline/wsl/about).

After installing WSL and getting into bash prompt on Windows, following
Debian/Ubuntu build instructions is sufficient. Alternatively, one can
build and use an older 0.5 release on Windows.

### Debian/Ubuntu
``` shell
    apt -y install make automake libtool pkg-config libaio-dev
    # For MySQL support
    apt -y install libmysqlclient-dev
    # For PostgreSQL support
    apt -y install libpq-dev
```

### RHEL/CentOS
``` shell
    yum -y install make automake libtool pkgconfig libaio-devel
    # For MySQL support, replace with mysql-devel on RHEL/CentOS 5
    yum -y install mariadb-devel
    # For PostgreSQL support
    yum -y install postgresql-devel
```

### Fedora
``` shell
    dnf -y install make automake libtool pkgconfig libaio-devel
    # For MySQL support
    dnf -y install mariadb-devel
    # For PostgreSQL support
    dnf -y install postgresql-devel
```

### macOS

Assuming you have Xcode (or Xcode Command Line Tools) and Homebrew installed:
``` shell
    brew install automake libtool openssl pkg-config
    # For MySQL support
    brew install mysql
    # For PostgreSQL support
    brew install postgresql
    # openssl is not linked by Homebrew, this is to avoid "ld: library not found for -lssl"
    export LDFLAGS=-L/usr/local/opt/openssl/lib 
```

## Build and Install
``` shell
    ./autogen.sh
    # Add --with-pgsql to build with PostgreSQL support
    ./configure
    make -j
    make install
```

The above will build sysbench with MySQL support by default. If you have
MySQL headers and libraries in non-standard locations (and no
`mysql_config` can be found in the `PATH`), you can specify them
explicitly with `--with-mysql-includes` and `--with-mysql-libs` options
to `./configure`.

To compile sysbench without MySQL support, use `--without-mysql`. If no
database drivers are available database-related scripts will not work,
but other benchmarks will be functional.

See [README-Oracle.md](README-Oracle.md) for instructions on building
with Oracle client libraries.

# Usage

## General Syntax

The general command line syntax for sysbench is:

		  sysbench [options]... [testname] [command] 

- *testname* is an optional name of a built-in test (e.g. `fileio`,
  `memory`, `cpu`, etc.), or a name of one of the bundled Lua scripts
  (e.g. `oltp_read_only`), or a *path* to a custom Lua script. If no
  test name is specified on the command line (and thus, there is no
  *command* too, as in that case it would be parsed as a *testname*), or
  the test name is a dash ("`-`"), then sysbench expects a Lua script to
  execute on its standard input.

- *command* is an optional argument that will be passed by sysbench to
  the built-in test or script specified with *testname*. *command*
  defines the *action* that must be performed by the test. The list of
  available commands depends on a particular test. Some tests also
  implement their own custom commands.

  Below is a description of typical test commands and their purpose:

	+ `prepare`: performs preparative actions for those tests which need
	them, e.g. creating the necessary files on disk for the `fileio`
	test, or filling the test database for database benchmarks.
	+ `run`: runs the actual test specified with the *testname*
    argument. This command is provided by all tests.
	+ `cleanup`: removes temporary data after the test run in those
    tests which create one.
	+ `help`: displays usage information for the test specified with the
	*testname* argument. This includes the full list of commands
	provided by the test, so it should be used to get the available
	commands.

- *options* is a list of zero or more command line options starting with
	`'--'`. As with commands, the `sysbench testname help` command
	should be used to describe available options provided by a
	particular test.

	See [General command line options](README.md#general-command-line-options)
	for a description of general options provided by sysbench itself.


You can use `sysbench --help` to display the general command line syntax
and options.

## General Command Line Options

The table below lists the supported common options, their descriptions and default values:

*Option*              | *Description* | *Default value*
----------------------|---------------|----------------
| `--threads`           | The total number of worker threads to create                                                                                                                                                                                                                                                                                                                                                                                                                            | 1               |
| `--events`            | Limit for total number of requests. 0 (the default) means no limit                                                                                                                                                                                                                                                                                                                                                                                                      | 0               |
| `--time`              | Limit for total execution time in seconds. 0 means no limit                                                                                                                                                                                                                                                                                                                                                                                                             | 10              |
| `--warmup-time`       | Execute events for this many seconds with statistics disabled before the actual benchmark run with statistics enabled. This is useful when you want to exclude the initial period of a benchmark run from statistics. In many benchmarks, the initial period is not representative because CPU/database/page and other caches need some time to warm up                                                                                                                                                                                                                                                                                                  | 0               |
| `--rate`              | Average transactions rate. The number specifies how many events (transactions) per seconds should be executed by all threads on average. 0 (default) means unlimited rate, i.e. events are executed as fast as possible                                                                                                                                                                                                                                                                 | 0               |
| `--thread-init-timeout` | Wait time in seconds for worker threads to initialize                                                                                                                                                                                                                                                                                                                                                                                                                  | 30              |
| `--thread-stack-size` | Size of stack for each thread                                                                                                                                                                                                                                                                                                                                                                                                                                           | 32K             |
| `--report-interval`   | Periodically report intermediate statistics with a specified interval in seconds. Note that statistics produced by this option is per-interval rather than cumulative. 0 disables intermediate reports                                                                                                                                                                                                                                                                  | 0               |
| `--debug`             | Print more debug info                                                                                                                                                                                                                                                                                                                                                                                                                                                   | off             |
| `--validate`          | Perform validation of test results where possible                                                                                                                                                                                                                                                                                                                                                                                                                       | off             |
| `--help`              | Print help on general syntax or on a specified test, and exit                                                                                                                                                                                                                                                                                                                                                                                                           | off             |
| `--verbosity`         | Verbosity level (0 - only critical messages, 5 - debug)                                                                                                                                                                                                                                                                                                                                                                                                                 | 4               |
| `--percentile`        | sysbench measures execution times for all processed requests to display statistical information like minimal, average and maximum execution time. For most benchmarks it is also useful to know a request execution time value matching some percentile (e.g. 95% percentile means we should drop 5% of the most long requests and choose the maximal value from the remaining ones). This option allows to specify a percentile rank of query execution times to count | 95              |
| `--luajit-cmd`        | perform a LuaJIT control command. This option is equivalent to `luajit -j`. See [LuaJIT documentation](http://luajit.org/running.html#opt_j) for more information                                                                                                                                                                                                                                                                                                       |               |

Note that numerical values for all *size* options (like `--thread-stack-size` in this table) may be specified by appending the corresponding multiplicative suffix (K for kilobytes, M for megabytes, G for gigabytes and T for terabytes).

## Random numbers options

sysbench provides a number of algorithms to generate random numbers that are distributed according to a given probability distribution. The table below lists options that can be used to control those algorithms.

*Option*              | *Description* | *Default value*
----------------------|---------------|----------------
`--rand-type` | random numbers distribution {uniform, gaussian, special, pareto, zipfian} to use by default. Benchmark scripts may choose to use either the default distribution, or specify it explictly, i.e. override the default. | special
`--rand-seed` | seed for random number generator. When 0, the current time is used as an RNG seed. | 0
`--rand-spec-iter` | number of iterations for the special distribution | 12
`--rand-spec-pct` | percentage of the entire range where 'special' values will fall in the special distribution | 1
`--rand-spec-res` | percentage of 'special' values to use for the special distribution | 75
`--rand-pareto-h` | shape parameter for the Pareto distribution | 0.2
`--rand-zipfian-exp` | shape parameter (theta) for the Zipfian distribution | 0.8`

[coveralls-badge]: https://coveralls.io/repos/github/akopytov/sysbench/badge.svg?branch=master
[coveralls-url]: https://coveralls.io/github/akopytov/sysbench?branch=master
[travis-badge]: https://travis-ci.org/akopytov/sysbench.svg?branch=master
[travis-url]: https://travis-ci.org/akopytov/sysbench?branch=master
[license-badge]: https://img.shields.io/badge/license-GPLv2-blue.svg
[license-url]: COPYING
[release-badge]: https://img.shields.io/github/release/akopytov/sysbench.svg
[release-url]: https://github.com/akopytov/sysbench/releases/latest
[deb-badge]: https://img.shields.io/badge/Packages-Debian-red.svg?style=flat
[deb-url]: https://packagecloud.io/akopytov/sysbench?filter=debs
[rpm-badge]: https://img.shields.io/badge/Packages-RPM-blue.svg?style=flat
[rpm-url]: https://packagecloud.io/akopytov/sysbench?filter=rpms<|MERGE_RESOLUTION|>--- conflicted
+++ resolved
@@ -23,14 +23,9 @@
         - [macOS](#macos)
     - [Build and Install](#build-and-install)
 - [Usage](#usage)
-<<<<<<< HEAD
-    - [General syntax](#general-syntax)
-    - [General command line options](#general-command-line-options)
-    - [Random numbers options](#random-numbers-options)
-=======
     - [General Syntax](#general-syntax)
     - [General Command Line Options](#general-command-line-options)
->>>>>>> c54aaef2
+    - [Random Numbers Options](#random-numbers-options)
 
 <!-- markdown-toc end -->
 
@@ -268,7 +263,7 @@
 
 Note that numerical values for all *size* options (like `--thread-stack-size` in this table) may be specified by appending the corresponding multiplicative suffix (K for kilobytes, M for megabytes, G for gigabytes and T for terabytes).
 
-## Random numbers options
+## Random Numbers Options
 
 sysbench provides a number of algorithms to generate random numbers that are distributed according to a given probability distribution. The table below lists options that can be used to control those algorithms.
 
