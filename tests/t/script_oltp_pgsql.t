########################################################################
oltp.lua + PostgreSQL tests 
########################################################################

  $ if [ -z "${SBTEST_PGSQL_ARGS:-}" ]
  > then
  >   exit 80
  > fi

  $ DB_DRIVER_ARGS="--db-driver=pgsql $SBTEST_PGSQL_ARGS"

  $ function db_show_table() {
  >  psql -c "\d+ $1" sbtest
  > }

  $ . $SBTEST_INCDIR/script_oltp_common.sh
  sysbench *.* * (glob)
  
  Creating table 'sbtest1'...
  Inserting 10000 records into 'sbtest1'
  Creating secondary indexes on 'sbtest1'...
  Creating table 'sbtest2'...
  Inserting 10000 records into 'sbtest2'
  Creating secondary indexes on 'sbtest2'...
  Creating table 'sbtest3'...
  Inserting 10000 records into 'sbtest3'
  Creating secondary indexes on 'sbtest3'...
  Creating table 'sbtest4'...
  Inserting 10000 records into 'sbtest4'
  Creating secondary indexes on 'sbtest4'...
  Creating table 'sbtest5'...
  Inserting 10000 records into 'sbtest5'
  Creating secondary indexes on 'sbtest5'...
  Creating table 'sbtest6'...
  Inserting 10000 records into 'sbtest6'
  Creating secondary indexes on 'sbtest6'...
  Creating table 'sbtest7'...
  Inserting 10000 records into 'sbtest7'
  Creating secondary indexes on 'sbtest7'...
  Creating table 'sbtest8'...
  Inserting 10000 records into 'sbtest8'
  Creating secondary indexes on 'sbtest8'...
                                                   Table "public.sbtest1"
   Column |      Type      |                      Modifiers                       | Storage  | Stats target | Description 
  --------+----------------+------------------------------------------------------+----------+--------------+-------------
   id     | integer        | not null default nextval('sbtest1_id_seq'::regclass) | plain    |              | 
   k      | integer        | not null default 0                                   | plain    |              | 
   c      | character(120) | not null default ''::bpchar                          | extended |              | 
   pad    | character(60)  | not null default ''::bpchar                          | extended |              | 
  Indexes:
      "sbtest1_pkey" PRIMARY KEY, btree (id)
      "k_1" btree (k)
  
                                                   Table "public.sbtest2"
   Column |      Type      |                      Modifiers                       | Storage  | Stats target | Description 
  --------+----------------+------------------------------------------------------+----------+--------------+-------------
   id     | integer        | not null default nextval('sbtest2_id_seq'::regclass) | plain    |              | 
   k      | integer        | not null default 0                                   | plain    |              | 
   c      | character(120) | not null default ''::bpchar                          | extended |              | 
   pad    | character(60)  | not null default ''::bpchar                          | extended |              | 
  Indexes:
      "sbtest2_pkey" PRIMARY KEY, btree (id)
      "k_2" btree (k)
  
                                                   Table "public.sbtest3"
   Column |      Type      |                      Modifiers                       | Storage  | Stats target | Description 
  --------+----------------+------------------------------------------------------+----------+--------------+-------------
   id     | integer        | not null default nextval('sbtest3_id_seq'::regclass) | plain    |              | 
   k      | integer        | not null default 0                                   | plain    |              | 
   c      | character(120) | not null default ''::bpchar                          | extended |              | 
   pad    | character(60)  | not null default ''::bpchar                          | extended |              | 
  Indexes:
      "sbtest3_pkey" PRIMARY KEY, btree (id)
      "k_3" btree (k)
  
                                                   Table "public.sbtest4"
   Column |      Type      |                      Modifiers                       | Storage  | Stats target | Description 
  --------+----------------+------------------------------------------------------+----------+--------------+-------------
   id     | integer        | not null default nextval('sbtest4_id_seq'::regclass) | plain    |              | 
   k      | integer        | not null default 0                                   | plain    |              | 
   c      | character(120) | not null default ''::bpchar                          | extended |              | 
   pad    | character(60)  | not null default ''::bpchar                          | extended |              | 
  Indexes:
      "sbtest4_pkey" PRIMARY KEY, btree (id)
      "k_4" btree (k)
  
                                                   Table "public.sbtest5"
   Column |      Type      |                      Modifiers                       | Storage  | Stats target | Description 
  --------+----------------+------------------------------------------------------+----------+--------------+-------------
   id     | integer        | not null default nextval('sbtest5_id_seq'::regclass) | plain    |              | 
   k      | integer        | not null default 0                                   | plain    |              | 
   c      | character(120) | not null default ''::bpchar                          | extended |              | 
   pad    | character(60)  | not null default ''::bpchar                          | extended |              | 
  Indexes:
      "sbtest5_pkey" PRIMARY KEY, btree (id)
      "k_5" btree (k)
  
                                                   Table "public.sbtest6"
   Column |      Type      |                      Modifiers                       | Storage  | Stats target | Description 
  --------+----------------+------------------------------------------------------+----------+--------------+-------------
   id     | integer        | not null default nextval('sbtest6_id_seq'::regclass) | plain    |              | 
   k      | integer        | not null default 0                                   | plain    |              | 
   c      | character(120) | not null default ''::bpchar                          | extended |              | 
   pad    | character(60)  | not null default ''::bpchar                          | extended |              | 
  Indexes:
      "sbtest6_pkey" PRIMARY KEY, btree (id)
      "k_6" btree (k)
  
                                                   Table "public.sbtest7"
   Column |      Type      |                      Modifiers                       | Storage  | Stats target | Description 
  --------+----------------+------------------------------------------------------+----------+--------------+-------------
   id     | integer        | not null default nextval('sbtest7_id_seq'::regclass) | plain    |              | 
   k      | integer        | not null default 0                                   | plain    |              | 
   c      | character(120) | not null default ''::bpchar                          | extended |              | 
   pad    | character(60)  | not null default ''::bpchar                          | extended |              | 
  Indexes:
      "sbtest7_pkey" PRIMARY KEY, btree (id)
      "k_7" btree (k)
  
                                                   Table "public.sbtest8"
   Column |      Type      |                      Modifiers                       | Storage  | Stats target | Description 
  --------+----------------+------------------------------------------------------+----------+--------------+-------------
   id     | integer        | not null default nextval('sbtest8_id_seq'::regclass) | plain    |              | 
   k      | integer        | not null default 0                                   | plain    |              | 
   c      | character(120) | not null default ''::bpchar                          | extended |              | 
   pad    | character(60)  | not null default ''::bpchar                          | extended |              | 
  Indexes:
      "sbtest8_pkey" PRIMARY KEY, btree (id)
      "k_8" btree (k)
  
  Did not find any relation named "sbtest9".
  sysbench *.* * (glob)
  
  Running the test with following options:
  Number of threads: 2
  Initializing random number generator from current time
  
  
  Initializing worker threads...
  
  Threads started!
  
  OLTP test statistics:
      queries performed:
          read:                            1400
          write:                           400
          other:                           200
          total:                           2000
      transactions:                        100    (* per sec.) (glob)
      read/write requests:                 1800   (* per sec.) (glob)
      other operations:                    200    (* per sec.) (glob)
      ignored errors:                      0      (* per sec.) (glob)
      reconnects:                          0      (* per sec.) (glob)
  
  General statistics:
      total time:                          *s (glob)
      total number of events:              100
      total time taken by event execution: *s (glob)
      response time:
           min:                               *ms (glob)
           avg:                               *ms (glob)
           max:                               *ms (glob)
           approx.  95th percentile:          *ms (glob)
  
  Threads fairness:
      events (avg/stddev):           */* (glob)
      execution time (avg/stddev):   */* (glob)
  
  sysbench *.* * (glob)
  
  Dropping table 'sbtest1'...
  Dropping table 'sbtest2'...
  Dropping table 'sbtest3'...
  Dropping table 'sbtest4'...
  Dropping table 'sbtest5'...
  Dropping table 'sbtest6'...
  Dropping table 'sbtest7'...
  Dropping table 'sbtest8'...
  Did not find any relation named "sbtest1".
  Did not find any relation named "sbtest2".
  Did not find any relation named "sbtest3".
  Did not find any relation named "sbtest4".
  Did not find any relation named "sbtest5".
  Did not find any relation named "sbtest6".
  Did not find any relation named "sbtest7".
  Did not find any relation named "sbtest8".
<<<<<<< HEAD
  sysbench *.* * (glob)
=======
  sysbench * (glob)
>>>>>>> 7bc9a062
  
  Creating table 'sbtest1'...
  Inserting 10000 records into 'sbtest1'
                                                   Table "public.sbtest1"
   Column |      Type      |                      Modifiers                       | Storage  | Stats target | Description 
  --------+----------------+------------------------------------------------------+----------+--------------+-------------
   id     | integer        | not null default nextval('sbtest1_id_seq'::regclass) | plain    |              | 
   k      | integer        | not null default 0                                   | plain    |              | 
   c      | character(120) | not null default ''::bpchar                          | extended |              | 
   pad    | character(60)  | not null default ''::bpchar                          | extended |              | 
  Indexes:
      "sbtest1_pkey" PRIMARY KEY, btree (id)
  
<<<<<<< HEAD
  sysbench *.* * (glob)
=======
  sysbench * (glob)
>>>>>>> 7bc9a062
  
  Dropping table 'sbtest1'...<|MERGE_RESOLUTION|>--- conflicted
+++ resolved
@@ -184,11 +184,7 @@
   Did not find any relation named "sbtest6".
   Did not find any relation named "sbtest7".
   Did not find any relation named "sbtest8".
-<<<<<<< HEAD
-  sysbench *.* * (glob)
-=======
   sysbench * (glob)
->>>>>>> 7bc9a062
   
   Creating table 'sbtest1'...
   Inserting 10000 records into 'sbtest1'
@@ -202,10 +198,6 @@
   Indexes:
       "sbtest1_pkey" PRIMARY KEY, btree (id)
   
-<<<<<<< HEAD
-  sysbench *.* * (glob)
-=======
   sysbench * (glob)
->>>>>>> 7bc9a062
   
   Dropping table 'sbtest1'...