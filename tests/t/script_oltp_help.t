########################################################################
OLTP usage information test
########################################################################

  $ sysbench $SBTEST_SCRIPTDIR/oltp_read_write.lua help
  sysbench * (glob)
  
  oltp_read_write.lua options:
    --auto_inc[=on|off]           Use AUTO_INCREMENT column as Primary Key (for MySQL), or its alternatives in other DBMS. When disabled, use client-generated IDs [on]
    --create_secondary[=on|off]   Create a secondary index in addition to the PRIMARY KEY [on]
    --create_table_options=STRING Extra CREATE TABLE options []
    --delete_inserts=N            Number of DELETE/INSERT combinations per transaction [1]
    --distinct_ranges=N           Number of SELECT DISTINCT queries per transaction [1]
    --index_updates=N             Number of UPDATE index queries per transaction [1]
    --mysql_storage_engine=STRING Storage engine, if MySQL is used [innodb]
    --non_index_updates=N         Number of UPDATE non-index queries per transaction [1]
<<<<<<< HEAD
=======
    --table_size=N                Number of rows per table [10000]
    --pgsql_variant=STRING        Use this PostgreSQL variant when running with the PostgreSQL driver. The only currently supported variant is 'redshift'. When enabled, create_secondary is automatically disabled, and delete_inserts is set to 0
    --simple_ranges=N             Number of simple range SELECT queries per transaction [1]
    --secondary_ranges=N          Number of secondary range SELECT queries per transaction [1]
>>>>>>> 926c549d
    --order_ranges=N              Number of SELECT ORDER BY queries per transaction [1]
    --pgsql_variant=STRING        Use this PostgreSQL variant when running with the PostgreSQL driver. The only currently supported variant is 'redshift'. When enabled, create_secondary is automatically disabled, and delete_inserts is set to 0
    --point_selects=N             Number of point SELECT queries per transaction [10]
    --range_selects[=on|off]      Enable/disable all range SELECT queries [on]
    --range_size=N                Range size for range SELECT queries [100]
    --reconnect=N                 Reconnect after every N events. The default (0) is to not reconnect [0]
    --secondary[=on|off]          Use a secondary index in place of the PRIMARY KEY [off]
    --simple_ranges=N             Number of simple range SELECT queries per transaction [1]
    --skip_trx[=on|off]           Don't start explicit transactions and execute all queries in the AUTOCOMMIT mode [off]
    --sum_ranges=N                Number of SELECT SUM() queries per transaction [1]
    --table_size=N                Number of rows per table [10000]
    --tables=N                    Number of tables [1]
  <|MERGE_RESOLUTION|>--- conflicted
+++ resolved
@@ -4,7 +4,7 @@
 
   $ sysbench $SBTEST_SCRIPTDIR/oltp_read_write.lua help
   sysbench * (glob)
-  
+
   oltp_read_write.lua options:
     --auto_inc[=on|off]           Use AUTO_INCREMENT column as Primary Key (for MySQL), or its alternatives in other DBMS. When disabled, use client-generated IDs [on]
     --create_secondary[=on|off]   Create a secondary index in addition to the PRIMARY KEY [on]
@@ -14,13 +14,7 @@
     --index_updates=N             Number of UPDATE index queries per transaction [1]
     --mysql_storage_engine=STRING Storage engine, if MySQL is used [innodb]
     --non_index_updates=N         Number of UPDATE non-index queries per transaction [1]
-<<<<<<< HEAD
-=======
-    --table_size=N                Number of rows per table [10000]
-    --pgsql_variant=STRING        Use this PostgreSQL variant when running with the PostgreSQL driver. The only currently supported variant is 'redshift'. When enabled, create_secondary is automatically disabled, and delete_inserts is set to 0
-    --simple_ranges=N             Number of simple range SELECT queries per transaction [1]
     --secondary_ranges=N          Number of secondary range SELECT queries per transaction [1]
->>>>>>> 926c549d
     --order_ranges=N              Number of SELECT ORDER BY queries per transaction [1]
     --pgsql_variant=STRING        Use this PostgreSQL variant when running with the PostgreSQL driver. The only currently supported variant is 'redshift'. When enabled, create_secondary is automatically disabled, and delete_inserts is set to 0
     --point_selects=N             Number of point SELECT queries per transaction [10]
@@ -33,4 +27,3 @@
     --sum_ranges=N                Number of SELECT SUM() queries per transaction [1]
     --table_size=N                Number of rows per table [10000]
     --tables=N                    Number of tables [1]
-  